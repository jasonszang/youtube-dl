#!/usr/bin/env python
# -*- coding: utf-8 -*-

from __future__ import absolute_import

import base64
import datetime
import itertools
import netrc
import os
import re
import socket
import time
import email.utils
import xml.etree.ElementTree
import random
import math
import operator

from .utils import *


class InfoExtractor(object):
    """Information Extractor class.

    Information extractors are the classes that, given a URL, extract
    information about the video (or videos) the URL refers to. This
    information includes the real video URL, the video title, author and
    others. The information is stored in a dictionary which is then
    passed to the FileDownloader. The FileDownloader processes this
    information possibly downloading the video to the file system, among
    other possible outcomes.

    The dictionaries must include the following fields:

    id:             Video identifier.
    url:            Final video URL.
    title:          Video title, unescaped.
    ext:            Video filename extension.

    The following fields are optional:

    format:         The video format, defaults to ext (used for --get-format)
    thumbnail:      Full URL to a video thumbnail image.
    description:    One-line video description.
    uploader:       Full name of the video uploader.
    upload_date:    Video upload date (YYYYMMDD).
    uploader_id:    Nickname or id of the video uploader.
    location:       Physical location of the video.
    player_url:     SWF Player URL (used for rtmpdump).
    subtitles:      The subtitle file contents.
    urlhandle:      [internal] The urlHandle to be used to download the file,
                    like returned by urllib.request.urlopen

    The fields should all be Unicode strings.

    Subclasses of this one should re-define the _real_initialize() and
    _real_extract() methods and define a _VALID_URL regexp.
    Probably, they should also be added to the list of extractors.

    _real_extract() must return a *list* of information dictionaries as
    described above.

    Finally, the _WORKING attribute should be set to False for broken IEs
    in order to warn the users and skip the tests.
    """

    _ready = False
    _downloader = None
    _WORKING = True

    def __init__(self, downloader=None):
        """Constructor. Receives an optional downloader."""
        self._ready = False
        self.set_downloader(downloader)

    @classmethod
    def suitable(cls, url):
        """Receives a URL and returns True if suitable for this IE."""
        return re.match(cls._VALID_URL, url) is not None

    @classmethod
    def working(cls):
        """Getter method for _WORKING."""
        return cls._WORKING

    def initialize(self):
        """Initializes an instance (authentication, etc)."""
        if not self._ready:
            self._real_initialize()
            self._ready = True

    def extract(self, url):
        """Extracts URL information and returns it in list of dicts."""
        self.initialize()
        return self._real_extract(url)

    def set_downloader(self, downloader):
        """Sets the downloader for this IE."""
        self._downloader = downloader

    def _real_initialize(self):
        """Real initialization process. Redefine in subclasses."""
        pass

    def _real_extract(self, url):
        """Real extraction process. Redefine in subclasses."""
        pass

    @property
    def IE_NAME(self):
        return type(self).__name__[:-2]

    def _request_webpage(self, url_or_request, video_id, note=None, errnote=None):
        """ Returns the response handle """
        if note is None:
            note = u'Downloading video webpage'
        self._downloader.to_screen(u'[%s] %s: %s' % (self.IE_NAME, video_id, note))
        try:
            return compat_urllib_request.urlopen(url_or_request)
        except (compat_urllib_error.URLError, compat_http_client.HTTPException, socket.error) as err:
            if errnote is None:
                errnote = u'Unable to download webpage'
            raise ExtractorError(u'%s: %s' % (errnote, compat_str(err)), sys.exc_info()[2])

    def _download_webpage(self, url_or_request, video_id, note=None, errnote=None):
        """ Returns the data of the page as a string """
        urlh = self._request_webpage(url_or_request, video_id, note, errnote)
        content_type = urlh.headers.get('Content-Type', '')
        m = re.match(r'[a-zA-Z0-9_.-]+/[a-zA-Z0-9_.-]+\s*;\s*charset=(.+)', content_type)
        if m:
            encoding = m.group(1)
        else:
            encoding = 'utf-8'
        webpage_bytes = urlh.read()
<<<<<<< HEAD
        return webpage_bytes.decode('utf-8', 'replace')
        
    #Methods for following #608
    #They set the correct value of the '_type' key
    def video_result(self, video_info):
        """Returns a video"""
        video_info['_type'] = 'video'
        return video_info
    def url_result(self, url, ie=None):
        """Returns a url that points to a page that should be processed"""
        #TODO: ie should be the class used for getting the info
        video_info = {'_type': 'url',
                      'url': url}
        return video_info
    def playlist_result(self, entries):
        """Returns a playlist"""
        video_info = {'_type': 'playlist',
                      'entries': entries}
        return video_info
=======
        return webpage_bytes.decode(encoding, 'replace')
>>>>>>> f10b2a9c


class YoutubeIE(InfoExtractor):
    """Information extractor for youtube.com."""

    _VALID_URL = r"""^
                     (
                         (?:https?://)?                                       # http(s):// (optional)
                         (?:youtu\.be/|(?:\w+\.)?youtube(?:-nocookie)?\.com/|
                            tube\.majestyc\.net/)                             # the various hostnames, with wildcard subdomains
                         (?:.*?\#/)?                                          # handle anchor (#/) redirect urls
                         (?:                                                  # the various things that can precede the ID:
                             (?:(?:v|embed|e)/)                               # v/ or embed/ or e/
                             |(?:                                             # or the v= param in all its forms
                                 (?:watch(?:_popup)?(?:\.php)?)?              # preceding watch(_popup|.php) or nothing (like /?v=xxxx)
                                 (?:\?|\#!?)                                  # the params delimiter ? or # or #!
                                 (?:.*?&)?                                    # any other preceding param (like /?s=tuff&v=xxxx)
                                 v=
                             )
                         )?                                                   # optional -> youtube.com/xxxx is OK
                     )?                                                       # all until now is optional -> you can pass the naked ID
                     ([0-9A-Za-z_-]+)                                         # here is it! the YouTube video ID
                     (?(1).+)?                                                # if we found the ID, everything can follow
                     $"""
    _LANG_URL = r'http://www.youtube.com/?hl=en&persist_hl=1&gl=US&persist_gl=1&opt_out_ackd=1'
    _LOGIN_URL = 'https://accounts.google.com/ServiceLogin'
    _AGE_URL = 'http://www.youtube.com/verify_age?next_url=/&gl=US&hl=en'
    _NEXT_URL_RE = r'[\?&]next_url=([^&]+)'
    _NETRC_MACHINE = 'youtube'
    # Listed in order of quality
    _available_formats = ['38', '37', '46', '22', '45', '35', '44', '34', '18', '43', '6', '5', '17', '13']
    _available_formats_prefer_free = ['38', '46', '37', '45', '22', '44', '35', '43', '34', '18', '6', '5', '17', '13']
    _video_extensions = {
        '13': '3gp',
        '17': 'mp4',
        '18': 'mp4',
        '22': 'mp4',
        '37': 'mp4',
        '38': 'video', # You actually don't know if this will be MOV, AVI or whatever
        '43': 'webm',
        '44': 'webm',
        '45': 'webm',
        '46': 'webm',
    }
    _video_dimensions = {
        '5': '240x400',
        '6': '???',
        '13': '???',
        '17': '144x176',
        '18': '360x640',
        '22': '720x1280',
        '34': '360x640',
        '35': '480x854',
        '37': '1080x1920',
        '38': '3072x4096',
        '43': '360x640',
        '44': '480x854',
        '45': '720x1280',
        '46': '1080x1920',
    }
    IE_NAME = u'youtube'

    @classmethod
    def suitable(cls, url):
        """Receives a URL and returns True if suitable for this IE."""
        if YoutubePlaylistIE.suitable(url): return False
        return re.match(cls._VALID_URL, url, re.VERBOSE) is not None

    def report_lang(self):
        """Report attempt to set language."""
        self._downloader.to_screen(u'[youtube] Setting language')

    def report_login(self):
        """Report attempt to log in."""
        self._downloader.to_screen(u'[youtube] Logging in')

    def report_age_confirmation(self):
        """Report attempt to confirm age."""
        self._downloader.to_screen(u'[youtube] Confirming age')

    def report_video_webpage_download(self, video_id):
        """Report attempt to download video webpage."""
        self._downloader.to_screen(u'[youtube] %s: Downloading video webpage' % video_id)

    def report_video_info_webpage_download(self, video_id):
        """Report attempt to download video info webpage."""
        self._downloader.to_screen(u'[youtube] %s: Downloading video info webpage' % video_id)

    def report_video_subtitles_download(self, video_id):
        """Report attempt to download video info webpage."""
        self._downloader.to_screen(u'[youtube] %s: Checking available subtitles' % video_id)

    def report_video_subtitles_request(self, video_id, sub_lang, format):
        """Report attempt to download video info webpage."""
        self._downloader.to_screen(u'[youtube] %s: Downloading video subtitles for %s.%s' % (video_id, sub_lang, format))

    def report_video_subtitles_available(self, video_id, sub_lang_list):
        """Report available subtitles."""
        sub_lang = ",".join(list(sub_lang_list.keys()))
        self._downloader.to_screen(u'[youtube] %s: Available subtitles for video: %s' % (video_id, sub_lang))

    def report_information_extraction(self, video_id):
        """Report attempt to extract video information."""
        self._downloader.to_screen(u'[youtube] %s: Extracting video information' % video_id)

    def report_unavailable_format(self, video_id, format):
        """Report extracted video URL."""
        self._downloader.to_screen(u'[youtube] %s: Format %s not available' % (video_id, format))

    def report_rtmp_download(self):
        """Indicate the download will use the RTMP protocol."""
        self._downloader.to_screen(u'[youtube] RTMP download detected')

    def _get_available_subtitles(self, video_id):
        self.report_video_subtitles_download(video_id)
        request = compat_urllib_request.Request('http://video.google.com/timedtext?hl=en&type=list&v=%s' % video_id)
        try:
            sub_list = compat_urllib_request.urlopen(request).read().decode('utf-8')
        except (compat_urllib_error.URLError, compat_http_client.HTTPException, socket.error) as err:
            return (u'WARNING: unable to download video subtitles: %s' % compat_str(err), None)
        sub_lang_list = re.findall(r'name="([^"]*)"[^>]+lang_code="([\w\-]+)"', sub_list)
        sub_lang_list = dict((l[1], l[0]) for l in sub_lang_list)
        if not sub_lang_list:
            return (u'WARNING: video doesn\'t have subtitles', None)
        return sub_lang_list

    def _list_available_subtitles(self, video_id):
        sub_lang_list = self._get_available_subtitles(video_id)
        self.report_video_subtitles_available(video_id, sub_lang_list)

    def _request_subtitle(self, sub_lang, sub_name, video_id, format):
        self.report_video_subtitles_request(video_id, sub_lang, format)
        params = compat_urllib_parse.urlencode({
            'lang': sub_lang,
            'name': sub_name,
            'v': video_id,
            'fmt': format,
        })
        url = 'http://www.youtube.com/api/timedtext?' + params
        try:
            sub = compat_urllib_request.urlopen(url).read().decode('utf-8')
        except (compat_urllib_error.URLError, compat_http_client.HTTPException, socket.error) as err:
            return (u'WARNING: unable to download video subtitles: %s' % compat_str(err), None)
        if not sub:
            return (u'WARNING: Did not fetch video subtitles', None)
        return (None, sub_lang, sub)

    def _extract_subtitle(self, video_id):
        sub_lang_list = self._get_available_subtitles(video_id)
        sub_format = self._downloader.params.get('subtitlesformat')
        if self._downloader.params.get('subtitleslang', False):
            sub_lang = self._downloader.params.get('subtitleslang')
        elif 'en' in sub_lang_list:
            sub_lang = 'en'
        else:
            sub_lang = list(sub_lang_list.keys())[0]
        if not sub_lang in sub_lang_list:
            return (u'WARNING: no closed captions found in the specified language "%s"' % sub_lang, None)

        subtitle = self._request_subtitle(sub_lang, sub_lang_list[sub_lang].encode('utf-8'), video_id, sub_format)
        return [subtitle]

    def _extract_all_subtitles(self, video_id):
        sub_lang_list = self._get_available_subtitles(video_id)
        sub_format = self._downloader.params.get('subtitlesformat')
        subtitles = []
        for sub_lang in sub_lang_list:
            subtitle = self._request_subtitle(sub_lang, sub_lang_list[sub_lang].encode('utf-8'), video_id, sub_format)
            subtitles.append(subtitle)
        return subtitles

    def _print_formats(self, formats):
        print('Available formats:')
        for x in formats:
            print('%s\t:\t%s\t[%s]' %(x, self._video_extensions.get(x, 'flv'), self._video_dimensions.get(x, '???')))

    def _real_initialize(self):
        if self._downloader is None:
            return

        username = None
        password = None
        downloader_params = self._downloader.params

        # Attempt to use provided username and password or .netrc data
        if downloader_params.get('username', None) is not None:
            username = downloader_params['username']
            password = downloader_params['password']
        elif downloader_params.get('usenetrc', False):
            try:
                info = netrc.netrc().authenticators(self._NETRC_MACHINE)
                if info is not None:
                    username = info[0]
                    password = info[2]
                else:
                    raise netrc.NetrcParseError('No authenticators for %s' % self._NETRC_MACHINE)
            except (IOError, netrc.NetrcParseError) as err:
                self._downloader.report_warning(u'parsing .netrc: %s' % compat_str(err))
                return

        # Set language
        request = compat_urllib_request.Request(self._LANG_URL)
        try:
            self.report_lang()
            compat_urllib_request.urlopen(request).read()
        except (compat_urllib_error.URLError, compat_http_client.HTTPException, socket.error) as err:
            self._downloader.report_warning(u'unable to set language: %s' % compat_str(err))
            return

        # No authentication to be performed
        if username is None:
            return

        request = compat_urllib_request.Request(self._LOGIN_URL)
        try:
            login_page = compat_urllib_request.urlopen(request).read().decode('utf-8')
        except (compat_urllib_error.URLError, compat_http_client.HTTPException, socket.error) as err:
            self._downloader.report_warning(u'unable to fetch login page: %s' % compat_str(err))
            return

        galx = None
        dsh = None
        match = re.search(re.compile(r'<input.+?name="GALX".+?value="(.+?)"', re.DOTALL), login_page)
        if match:
          galx = match.group(1)

        match = re.search(re.compile(r'<input.+?name="dsh".+?value="(.+?)"', re.DOTALL), login_page)
        if match:
          dsh = match.group(1)

        # Log in
        login_form_strs = {
                u'continue': u'http://www.youtube.com/signin?action_handle_signin=true&feature=sign_in_button&hl=en_US&nomobiletemp=1',
                u'Email': username,
                u'GALX': galx,
                u'Passwd': password,
                u'PersistentCookie': u'yes',
                u'_utf8': u'霱',
                u'bgresponse': u'js_disabled',
                u'checkConnection': u'',
                u'checkedDomains': u'youtube',
                u'dnConn': u'',
                u'dsh': dsh,
                u'pstMsg': u'0',
                u'rmShown': u'1',
                u'secTok': u'',
                u'signIn': u'Sign in',
                u'timeStmp': u'',
                u'service': u'youtube',
                u'uilel': u'3',
                u'hl': u'en_US',
        }
        # Convert to UTF-8 *before* urlencode because Python 2.x's urlencode
        # chokes on unicode
        login_form = dict((k.encode('utf-8'), v.encode('utf-8')) for k,v in login_form_strs.items())
        login_data = compat_urllib_parse.urlencode(login_form).encode('ascii')
        request = compat_urllib_request.Request(self._LOGIN_URL, login_data)
        try:
            self.report_login()
            login_results = compat_urllib_request.urlopen(request).read().decode('utf-8')
            if re.search(r'(?i)<form[^>]* id="gaia_loginform"', login_results) is not None:
                self._downloader.report_warning(u'unable to log in: bad username or password')
                return
        except (compat_urllib_error.URLError, compat_http_client.HTTPException, socket.error) as err:
            self._downloader.report_warning(u'unable to log in: %s' % compat_str(err))
            return

        # Confirm age
        age_form = {
                'next_url':     '/',
                'action_confirm':   'Confirm',
                }
        request = compat_urllib_request.Request(self._AGE_URL, compat_urllib_parse.urlencode(age_form))
        try:
            self.report_age_confirmation()
            age_results = compat_urllib_request.urlopen(request).read().decode('utf-8')
        except (compat_urllib_error.URLError, compat_http_client.HTTPException, socket.error) as err:
            self._downloader.trouble(u'ERROR: unable to confirm age: %s' % compat_str(err))
            return

    def _extract_id(self, url):
        mobj = re.match(self._VALID_URL, url, re.VERBOSE)
        if mobj is None:
            self._downloader.trouble(u'ERROR: invalid URL: %s' % url)
            return
        video_id = mobj.group(2)
        return video_id

    def _real_extract(self, url):
        # Extract original video URL from URL with redirection, like age verification, using next_url parameter
        mobj = re.search(self._NEXT_URL_RE, url)
        if mobj:
            url = 'http://www.youtube.com/' + compat_urllib_parse.unquote(mobj.group(1)).lstrip('/')
        video_id = self._extract_id(url)

        # Get video webpage
        self.report_video_webpage_download(video_id)
        url = 'http://www.youtube.com/watch?v=%s&gl=US&hl=en&has_verified=1' % video_id
        request = compat_urllib_request.Request(url)
        try:
            video_webpage_bytes = compat_urllib_request.urlopen(request).read()
        except (compat_urllib_error.URLError, compat_http_client.HTTPException, socket.error) as err:
            self._downloader.trouble(u'ERROR: unable to download video webpage: %s' % compat_str(err))
            return

        video_webpage = video_webpage_bytes.decode('utf-8', 'ignore')

        # Attempt to extract SWF player URL
        mobj = re.search(r'swfConfig.*?"(http:\\/\\/.*?watch.*?-.*?\.swf)"', video_webpage)
        if mobj is not None:
            player_url = re.sub(r'\\(.)', r'\1', mobj.group(1))
        else:
            player_url = None

        # Get video info
        self.report_video_info_webpage_download(video_id)
        for el_type in ['&el=embedded', '&el=detailpage', '&el=vevo', '']:
            video_info_url = ('http://www.youtube.com/get_video_info?&video_id=%s%s&ps=default&eurl=&gl=US&hl=en'
                    % (video_id, el_type))
            request = compat_urllib_request.Request(video_info_url)
            try:
                video_info_webpage_bytes = compat_urllib_request.urlopen(request).read()
                video_info_webpage = video_info_webpage_bytes.decode('utf-8', 'ignore')
                video_info = compat_parse_qs(video_info_webpage)
                if 'token' in video_info:
                    break
            except (compat_urllib_error.URLError, compat_http_client.HTTPException, socket.error) as err:
                self._downloader.trouble(u'ERROR: unable to download video info webpage: %s' % compat_str(err))
                return
        if 'token' not in video_info:
            if 'reason' in video_info:
                self._downloader.trouble(u'ERROR: YouTube said: %s' % video_info['reason'][0])
            else:
                self._downloader.trouble(u'ERROR: "token" parameter not in video info for unknown reason')
            return

        # Check for "rental" videos
        if 'ypc_video_rental_bar_text' in video_info and 'author' not in video_info:
            self._downloader.trouble(u'ERROR: "rental" videos not supported')
            return

        # Start extracting information
        self.report_information_extraction(video_id)

        # uploader
        if 'author' not in video_info:
            self._downloader.trouble(u'ERROR: unable to extract uploader name')
            return
        video_uploader = compat_urllib_parse.unquote_plus(video_info['author'][0])

        # uploader_id
        video_uploader_id = None
        mobj = re.search(r'<link itemprop="url" href="http://www.youtube.com/(?:user|channel)/([^"]+)">', video_webpage)
        if mobj is not None:
            video_uploader_id = mobj.group(1)
        else:
            self._downloader.trouble(u'WARNING: unable to extract uploader nickname')

        # title
        if 'title' not in video_info:
            self._downloader.trouble(u'ERROR: unable to extract video title')
            return
        video_title = compat_urllib_parse.unquote_plus(video_info['title'][0])

        # thumbnail image
        if 'thumbnail_url' not in video_info:
            self._downloader.trouble(u'WARNING: unable to extract video thumbnail')
            video_thumbnail = ''
        else:   # don't panic if we can't find it
            video_thumbnail = compat_urllib_parse.unquote_plus(video_info['thumbnail_url'][0])

        # upload date
        upload_date = None
        mobj = re.search(r'id="eow-date.*?>(.*?)</span>', video_webpage, re.DOTALL)
        if mobj is not None:
            upload_date = ' '.join(re.sub(r'[/,-]', r' ', mobj.group(1)).split())
            format_expressions = ['%d %B %Y', '%B %d %Y', '%b %d %Y']
            for expression in format_expressions:
                try:
                    upload_date = datetime.datetime.strptime(upload_date, expression).strftime('%Y%m%d')
                except:
                    pass

        # description
        video_description = get_element_by_id("eow-description", video_webpage)
        if video_description:
            video_description = clean_html(video_description)
        else:
            video_description = ''

        # subtitles
        video_subtitles = None

        if self._downloader.params.get('writesubtitles', False):
            video_subtitles = self._extract_subtitle(video_id)
            if video_subtitles:
                (sub_error, sub_lang, sub) = video_subtitles[0]
                if sub_error:
                    self._downloader.trouble(sub_error)

        if self._downloader.params.get('allsubtitles', False):
            video_subtitles = self._extract_all_subtitles(video_id)
            for video_subtitle in video_subtitles:
                (sub_error, sub_lang, sub) = video_subtitle
                if sub_error:
                    self._downloader.trouble(sub_error)

        if self._downloader.params.get('listsubtitles', False):
            sub_lang_list = self._list_available_subtitles(video_id)
            return

        if 'length_seconds' not in video_info:
            self._downloader.trouble(u'WARNING: unable to extract video duration')
            video_duration = ''
        else:
            video_duration = compat_urllib_parse.unquote_plus(video_info['length_seconds'][0])

        # token
        video_token = compat_urllib_parse.unquote_plus(video_info['token'][0])

        # Decide which formats to download
        req_format = self._downloader.params.get('format', None)

        if 'conn' in video_info and video_info['conn'][0].startswith('rtmp'):
            self.report_rtmp_download()
            video_url_list = [(None, video_info['conn'][0])]
        elif 'url_encoded_fmt_stream_map' in video_info and len(video_info['url_encoded_fmt_stream_map']) >= 1:
            url_data_strs = video_info['url_encoded_fmt_stream_map'][0].split(',')
            url_data = [compat_parse_qs(uds) for uds in url_data_strs]
            url_data = [ud for ud in url_data if 'itag' in ud and 'url' in ud]
            url_map = dict((ud['itag'][0], ud['url'][0] + '&signature=' + ud['sig'][0]) for ud in url_data)

            format_limit = self._downloader.params.get('format_limit', None)
            available_formats = self._available_formats_prefer_free if self._downloader.params.get('prefer_free_formats', False) else self._available_formats
            if format_limit is not None and format_limit in available_formats:
                format_list = available_formats[available_formats.index(format_limit):]
            else:
                format_list = available_formats
            existing_formats = [x for x in format_list if x in url_map]
            if len(existing_formats) == 0:
                self._downloader.trouble(u'ERROR: no known formats available for video')
                return
            if self._downloader.params.get('listformats', None):
                self._print_formats(existing_formats)
                return
            if req_format is None or req_format == 'best':
                video_url_list = [(existing_formats[0], url_map[existing_formats[0]])] # Best quality
            elif req_format == 'worst':
                video_url_list = [(existing_formats[len(existing_formats)-1], url_map[existing_formats[len(existing_formats)-1]])] # worst quality
            elif req_format in ('-1', 'all'):
                video_url_list = [(f, url_map[f]) for f in existing_formats] # All formats
            else:
                # Specific formats. We pick the first in a slash-delimeted sequence.
                # For example, if '1/2/3/4' is requested and '2' and '4' are available, we pick '2'.
                req_formats = req_format.split('/')
                video_url_list = None
                for rf in req_formats:
                    if rf in url_map:
                        video_url_list = [(rf, url_map[rf])]
                        break
                if video_url_list is None:
                    self._downloader.trouble(u'ERROR: requested format not available')
                    return
        else:
            self._downloader.trouble(u'ERROR: no conn or url_encoded_fmt_stream_map information found in video info')
            return

        results = []
        for format_param, video_real_url in video_url_list:
            # Extension
            video_extension = self._video_extensions.get(format_param, 'flv')

            video_format = '{0} - {1}'.format(format_param if format_param else video_extension,
                                              self._video_dimensions.get(format_param, '???'))

            results.append({
                'id':       video_id,
                'url':      video_real_url,
                'uploader': video_uploader,
                'uploader_id': video_uploader_id,
                'upload_date':  upload_date,
                'title':    video_title,
                'ext':      video_extension,
                'format':   video_format,
                'thumbnail':    video_thumbnail,
                'description':  video_description,
                'player_url':   player_url,
                'subtitles':    video_subtitles,
                'duration':     video_duration
            })
        return results


class MetacafeIE(InfoExtractor):
    """Information Extractor for metacafe.com."""

    _VALID_URL = r'(?:http://)?(?:www\.)?metacafe\.com/watch/([^/]+)/([^/]+)/.*'
    _DISCLAIMER = 'http://www.metacafe.com/family_filter/'
    _FILTER_POST = 'http://www.metacafe.com/f/index.php?inputType=filter&controllerGroup=user'
    IE_NAME = u'metacafe'

    def __init__(self, downloader=None):
        InfoExtractor.__init__(self, downloader)

    def report_disclaimer(self):
        """Report disclaimer retrieval."""
        self._downloader.to_screen(u'[metacafe] Retrieving disclaimer')

    def report_age_confirmation(self):
        """Report attempt to confirm age."""
        self._downloader.to_screen(u'[metacafe] Confirming age')

    def report_download_webpage(self, video_id):
        """Report webpage download."""
        self._downloader.to_screen(u'[metacafe] %s: Downloading webpage' % video_id)

    def report_extraction(self, video_id):
        """Report information extraction."""
        self._downloader.to_screen(u'[metacafe] %s: Extracting information' % video_id)

    def _real_initialize(self):
        # Retrieve disclaimer
        request = compat_urllib_request.Request(self._DISCLAIMER)
        try:
            self.report_disclaimer()
            disclaimer = compat_urllib_request.urlopen(request).read()
        except (compat_urllib_error.URLError, compat_http_client.HTTPException, socket.error) as err:
            self._downloader.trouble(u'ERROR: unable to retrieve disclaimer: %s' % compat_str(err))
            return

        # Confirm age
        disclaimer_form = {
            'filters': '0',
            'submit': "Continue - I'm over 18",
            }
        request = compat_urllib_request.Request(self._FILTER_POST, compat_urllib_parse.urlencode(disclaimer_form))
        try:
            self.report_age_confirmation()
            disclaimer = compat_urllib_request.urlopen(request).read()
        except (compat_urllib_error.URLError, compat_http_client.HTTPException, socket.error) as err:
            self._downloader.trouble(u'ERROR: unable to confirm age: %s' % compat_str(err))
            return

    def _real_extract(self, url):
        # Extract id and simplified title from URL
        mobj = re.match(self._VALID_URL, url)
        if mobj is None:
            self._downloader.trouble(u'ERROR: invalid URL: %s' % url)
            return

        video_id = mobj.group(1)

        # Check if video comes from YouTube
        mobj2 = re.match(r'^yt-(.*)$', video_id)
        if mobj2 is not None:
            self._downloader.download(['http://www.youtube.com/watch?v=%s' % mobj2.group(1)])
            return

        # Retrieve video webpage to extract further information
        request = compat_urllib_request.Request('http://www.metacafe.com/watch/%s/' % video_id)
        try:
            self.report_download_webpage(video_id)
            webpage = compat_urllib_request.urlopen(request).read()
        except (compat_urllib_error.URLError, compat_http_client.HTTPException, socket.error) as err:
            self._downloader.trouble(u'ERROR: unable retrieve video webpage: %s' % compat_str(err))
            return

        # Extract URL, uploader and title from webpage
        self.report_extraction(video_id)
        mobj = re.search(r'(?m)&mediaURL=([^&]+)', webpage)
        if mobj is not None:
            mediaURL = compat_urllib_parse.unquote(mobj.group(1))
            video_extension = mediaURL[-3:]

            # Extract gdaKey if available
            mobj = re.search(r'(?m)&gdaKey=(.*?)&', webpage)
            if mobj is None:
                video_url = mediaURL
            else:
                gdaKey = mobj.group(1)
                video_url = '%s?__gda__=%s' % (mediaURL, gdaKey)
        else:
            mobj = re.search(r' name="flashvars" value="(.*?)"', webpage)
            if mobj is None:
                self._downloader.trouble(u'ERROR: unable to extract media URL')
                return
            vardict = compat_parse_qs(mobj.group(1))
            if 'mediaData' not in vardict:
                self._downloader.trouble(u'ERROR: unable to extract media URL')
                return
            mobj = re.search(r'"mediaURL":"(http.*?)","key":"(.*?)"', vardict['mediaData'][0])
            if mobj is None:
                self._downloader.trouble(u'ERROR: unable to extract media URL')
                return
            mediaURL = mobj.group(1).replace('\\/', '/')
            video_extension = mediaURL[-3:]
            video_url = '%s?__gda__=%s' % (mediaURL, mobj.group(2))

        mobj = re.search(r'(?im)<title>(.*) - Video</title>', webpage)
        if mobj is None:
            self._downloader.trouble(u'ERROR: unable to extract title')
            return
        video_title = mobj.group(1).decode('utf-8')

        mobj = re.search(r'submitter=(.*?);', webpage)
        if mobj is None:
            self._downloader.trouble(u'ERROR: unable to extract uploader nickname')
            return
        video_uploader = mobj.group(1)

        return [{
            'id':       video_id.decode('utf-8'),
            'url':      video_url.decode('utf-8'),
            'uploader': video_uploader.decode('utf-8'),
            'upload_date':  None,
            'title':    video_title,
            'ext':      video_extension.decode('utf-8'),
        }]


class DailymotionIE(InfoExtractor):
    """Information Extractor for Dailymotion"""

    _VALID_URL = r'(?i)(?:https?://)?(?:www\.)?dailymotion\.[a-z]{2,3}/video/([^/]+)'
    IE_NAME = u'dailymotion'
    _WORKING = False

    def __init__(self, downloader=None):
        InfoExtractor.__init__(self, downloader)

    def report_extraction(self, video_id):
        """Report information extraction."""
        self._downloader.to_screen(u'[dailymotion] %s: Extracting information' % video_id)

    def _real_extract(self, url):
        # Extract id and simplified title from URL
        mobj = re.match(self._VALID_URL, url)
        if mobj is None:
            self._downloader.trouble(u'ERROR: invalid URL: %s' % url)
            return

        video_id = mobj.group(1).split('_')[0].split('?')[0]

        video_extension = 'mp4'

        # Retrieve video webpage to extract further information
        request = compat_urllib_request.Request(url)
        request.add_header('Cookie', 'family_filter=off')
        webpage = self._download_webpage(request, video_id)

        # Extract URL, uploader and title from webpage
        self.report_extraction(video_id)
        mobj = re.search(r'\s*var flashvars = (.*)', webpage)
        if mobj is None:
            self._downloader.trouble(u'ERROR: unable to extract media URL')
            return
        flashvars = compat_urllib_parse.unquote(mobj.group(1))

        for key in ['hd1080URL', 'hd720URL', 'hqURL', 'sdURL', 'ldURL', 'video_url']:
            if key in flashvars:
                max_quality = key
                self._downloader.to_screen(u'[dailymotion] Using %s' % key)
                break
        else:
            self._downloader.trouble(u'ERROR: unable to extract video URL')
            return

        mobj = re.search(r'"' + max_quality + r'":"(.+?)"', flashvars)
        if mobj is None:
            self._downloader.trouble(u'ERROR: unable to extract video URL')
            return

        video_url = compat_urllib_parse.unquote(mobj.group(1)).replace('\\/', '/')

        # TODO: support choosing qualities

        mobj = re.search(r'<meta property="og:title" content="(?P<title>[^"]*)" />', webpage)
        if mobj is None:
            self._downloader.trouble(u'ERROR: unable to extract title')
            return
        video_title = unescapeHTML(mobj.group('title'))

        video_uploader = None
        mobj = re.search(r'(?im)<span class="owner[^\"]+?">[^<]+?<a [^>]+?>([^<]+?)</a>', webpage)
        if mobj is None:
            # lookin for official user
            mobj_official = re.search(r'<span rel="author"[^>]+?>([^<]+?)</span>', webpage)
            if mobj_official is None:
                self._downloader.trouble(u'WARNING: unable to extract uploader nickname')
            else:
                video_uploader = mobj_official.group(1)
        else:
            video_uploader = mobj.group(1)

        video_upload_date = None
        mobj = re.search(r'<div class="[^"]*uploaded_cont[^"]*" title="[^"]*">([0-9]{2})-([0-9]{2})-([0-9]{4})</div>', webpage)
        if mobj is not None:
            video_upload_date = mobj.group(3) + mobj.group(2) + mobj.group(1)

        return [{
            'id':       video_id,
            'url':      video_url,
            'uploader': video_uploader,
            'upload_date':  video_upload_date,
            'title':    video_title,
            'ext':      video_extension,
        }]


class PhotobucketIE(InfoExtractor):
    """Information extractor for photobucket.com."""

    _VALID_URL = r'(?:http://)?(?:[a-z0-9]+\.)?photobucket\.com/.*[\?\&]current=(.*\.flv)'
    IE_NAME = u'photobucket'

    def __init__(self, downloader=None):
        InfoExtractor.__init__(self, downloader)

    def report_download_webpage(self, video_id):
        """Report webpage download."""
        self._downloader.to_screen(u'[photobucket] %s: Downloading webpage' % video_id)

    def report_extraction(self, video_id):
        """Report information extraction."""
        self._downloader.to_screen(u'[photobucket] %s: Extracting information' % video_id)

    def _real_extract(self, url):
        # Extract id from URL
        mobj = re.match(self._VALID_URL, url)
        if mobj is None:
            self._downloader.trouble(u'ERROR: Invalid URL: %s' % url)
            return

        video_id = mobj.group(1)

        video_extension = 'flv'

        # Retrieve video webpage to extract further information
        request = compat_urllib_request.Request(url)
        try:
            self.report_download_webpage(video_id)
            webpage = compat_urllib_request.urlopen(request).read()
        except (compat_urllib_error.URLError, compat_http_client.HTTPException, socket.error) as err:
            self._downloader.trouble(u'ERROR: Unable to retrieve video webpage: %s' % compat_str(err))
            return

        # Extract URL, uploader, and title from webpage
        self.report_extraction(video_id)
        mobj = re.search(r'<link rel="video_src" href=".*\?file=([^"]+)" />', webpage)
        if mobj is None:
            self._downloader.trouble(u'ERROR: unable to extract media URL')
            return
        mediaURL = compat_urllib_parse.unquote(mobj.group(1))

        video_url = mediaURL

        mobj = re.search(r'<title>(.*) video by (.*) - Photobucket</title>', webpage)
        if mobj is None:
            self._downloader.trouble(u'ERROR: unable to extract title')
            return
        video_title = mobj.group(1).decode('utf-8')

        video_uploader = mobj.group(2).decode('utf-8')

        return [{
            'id':       video_id.decode('utf-8'),
            'url':      video_url.decode('utf-8'),
            'uploader': video_uploader,
            'upload_date':  None,
            'title':    video_title,
            'ext':      video_extension.decode('utf-8'),
        }]


class YahooIE(InfoExtractor):
    """Information extractor for video.yahoo.com."""

    _WORKING = False
    # _VALID_URL matches all Yahoo! Video URLs
    # _VPAGE_URL matches only the extractable '/watch/' URLs
    _VALID_URL = r'(?:http://)?(?:[a-z]+\.)?video\.yahoo\.com/(?:watch|network)/([0-9]+)(?:/|\?v=)([0-9]+)(?:[#\?].*)?'
    _VPAGE_URL = r'(?:http://)?video\.yahoo\.com/watch/([0-9]+)/([0-9]+)(?:[#\?].*)?'
    IE_NAME = u'video.yahoo'

    def __init__(self, downloader=None):
        InfoExtractor.__init__(self, downloader)

    def report_download_webpage(self, video_id):
        """Report webpage download."""
        self._downloader.to_screen(u'[video.yahoo] %s: Downloading webpage' % video_id)

    def report_extraction(self, video_id):
        """Report information extraction."""
        self._downloader.to_screen(u'[video.yahoo] %s: Extracting information' % video_id)

    def _real_extract(self, url, new_video=True):
        # Extract ID from URL
        mobj = re.match(self._VALID_URL, url)
        if mobj is None:
            self._downloader.trouble(u'ERROR: Invalid URL: %s' % url)
            return

        video_id = mobj.group(2)
        video_extension = 'flv'

        # Rewrite valid but non-extractable URLs as
        # extractable English language /watch/ URLs
        if re.match(self._VPAGE_URL, url) is None:
            request = compat_urllib_request.Request(url)
            try:
                webpage = compat_urllib_request.urlopen(request).read()
            except (compat_urllib_error.URLError, compat_http_client.HTTPException, socket.error) as err:
                self._downloader.trouble(u'ERROR: Unable to retrieve video webpage: %s' % compat_str(err))
                return

            mobj = re.search(r'\("id", "([0-9]+)"\);', webpage)
            if mobj is None:
                self._downloader.trouble(u'ERROR: Unable to extract id field')
                return
            yahoo_id = mobj.group(1)

            mobj = re.search(r'\("vid", "([0-9]+)"\);', webpage)
            if mobj is None:
                self._downloader.trouble(u'ERROR: Unable to extract vid field')
                return
            yahoo_vid = mobj.group(1)

            url = 'http://video.yahoo.com/watch/%s/%s' % (yahoo_vid, yahoo_id)
            return self._real_extract(url, new_video=False)

        # Retrieve video webpage to extract further information
        request = compat_urllib_request.Request(url)
        try:
            self.report_download_webpage(video_id)
            webpage = compat_urllib_request.urlopen(request).read()
        except (compat_urllib_error.URLError, compat_http_client.HTTPException, socket.error) as err:
            self._downloader.trouble(u'ERROR: Unable to retrieve video webpage: %s' % compat_str(err))
            return

        # Extract uploader and title from webpage
        self.report_extraction(video_id)
        mobj = re.search(r'<meta name="title" content="(.*)" />', webpage)
        if mobj is None:
            self._downloader.trouble(u'ERROR: unable to extract video title')
            return
        video_title = mobj.group(1).decode('utf-8')

        mobj = re.search(r'<h2 class="ti-5"><a href="http://video\.yahoo\.com/(people|profile)/[0-9]+" beacon=".*">(.*)</a></h2>', webpage)
        if mobj is None:
            self._downloader.trouble(u'ERROR: unable to extract video uploader')
            return
        video_uploader = mobj.group(1).decode('utf-8')

        # Extract video thumbnail
        mobj = re.search(r'<link rel="image_src" href="(.*)" />', webpage)
        if mobj is None:
            self._downloader.trouble(u'ERROR: unable to extract video thumbnail')
            return
        video_thumbnail = mobj.group(1).decode('utf-8')

        # Extract video description
        mobj = re.search(r'<meta name="description" content="(.*)" />', webpage)
        if mobj is None:
            self._downloader.trouble(u'ERROR: unable to extract video description')
            return
        video_description = mobj.group(1).decode('utf-8')
        if not video_description:
            video_description = 'No description available.'

        # Extract video height and width
        mobj = re.search(r'<meta name="video_height" content="([0-9]+)" />', webpage)
        if mobj is None:
            self._downloader.trouble(u'ERROR: unable to extract video height')
            return
        yv_video_height = mobj.group(1)

        mobj = re.search(r'<meta name="video_width" content="([0-9]+)" />', webpage)
        if mobj is None:
            self._downloader.trouble(u'ERROR: unable to extract video width')
            return
        yv_video_width = mobj.group(1)

        # Retrieve video playlist to extract media URL
        # I'm not completely sure what all these options are, but we
        # seem to need most of them, otherwise the server sends a 401.
        yv_lg = 'R0xx6idZnW2zlrKP8xxAIR'  # not sure what this represents
        yv_bitrate = '700'  # according to Wikipedia this is hard-coded
        request = compat_urllib_request.Request('http://cosmos.bcst.yahoo.com/up/yep/process/getPlaylistFOP.php?node_id=' + video_id +
                '&tech=flash&mode=playlist&lg=' + yv_lg + '&bitrate=' + yv_bitrate + '&vidH=' + yv_video_height +
                '&vidW=' + yv_video_width + '&swf=as3&rd=video.yahoo.com&tk=null&adsupported=v1,v2,&eventid=1301797')
        try:
            self.report_download_webpage(video_id)
            webpage = compat_urllib_request.urlopen(request).read()
        except (compat_urllib_error.URLError, compat_http_client.HTTPException, socket.error) as err:
            self._downloader.trouble(u'ERROR: Unable to retrieve video webpage: %s' % compat_str(err))
            return

        # Extract media URL from playlist XML
        mobj = re.search(r'<STREAM APP="(http://.*)" FULLPATH="/?(/.*\.flv\?[^"]*)"', webpage)
        if mobj is None:
            self._downloader.trouble(u'ERROR: Unable to extract media URL')
            return
        video_url = compat_urllib_parse.unquote(mobj.group(1) + mobj.group(2)).decode('utf-8')
        video_url = unescapeHTML(video_url)

        return [{
            'id':       video_id.decode('utf-8'),
            'url':      video_url,
            'uploader': video_uploader,
            'upload_date':  None,
            'title':    video_title,
            'ext':      video_extension.decode('utf-8'),
            'thumbnail':    video_thumbnail.decode('utf-8'),
            'description':  video_description,
        }]


class VimeoIE(InfoExtractor):
    """Information extractor for vimeo.com."""

    # _VALID_URL matches Vimeo URLs
    _VALID_URL = r'(?P<proto>https?://)?(?:(?:www|player)\.)?vimeo\.com/(?:(?:groups|album)/[^/]+/)?(?P<direct_link>play_redirect_hls\?clip_id=)?(?:videos?/)?(?P<id>[0-9]+)'
    IE_NAME = u'vimeo'

    def __init__(self, downloader=None):
        InfoExtractor.__init__(self, downloader)

    def report_download_webpage(self, video_id):
        """Report webpage download."""
        self._downloader.to_screen(u'[vimeo] %s: Downloading webpage' % video_id)

    def report_extraction(self, video_id):
        """Report information extraction."""
        self._downloader.to_screen(u'[vimeo] %s: Extracting information' % video_id)

    def _real_extract(self, url, new_video=True):
        # Extract ID from URL
        mobj = re.match(self._VALID_URL, url)
        if mobj is None:
            self._downloader.trouble(u'ERROR: Invalid URL: %s' % url)
            return

        video_id = mobj.group('id')
        if not mobj.group('proto'):
            url = 'https://' + url
        if mobj.group('direct_link'):
            url = 'https://vimeo.com/' + video_id

        # Retrieve video webpage to extract further information
        request = compat_urllib_request.Request(url, None, std_headers)
        try:
            self.report_download_webpage(video_id)
            webpage_bytes = compat_urllib_request.urlopen(request).read()
            webpage = webpage_bytes.decode('utf-8')
        except (compat_urllib_error.URLError, compat_http_client.HTTPException, socket.error) as err:
            self._downloader.trouble(u'ERROR: Unable to retrieve video webpage: %s' % compat_str(err))
            return

        # Now we begin extracting as much information as we can from what we
        # retrieved. First we extract the information common to all extractors,
        # and latter we extract those that are Vimeo specific.
        self.report_extraction(video_id)

        # Extract the config JSON
        try:
            config = webpage.split(' = {config:')[1].split(',assets:')[0]
            config = json.loads(config)
        except:
            self._downloader.trouble(u'ERROR: unable to extract info section')
            return

        # Extract title
        video_title = config["video"]["title"]

        # Extract uploader and uploader_id
        video_uploader = config["video"]["owner"]["name"]
        video_uploader_id = config["video"]["owner"]["url"].split('/')[-1]

        # Extract video thumbnail
        video_thumbnail = config["video"]["thumbnail"]

        # Extract video description
        video_description = get_element_by_attribute("itemprop", "description", webpage)
        if video_description: video_description = clean_html(video_description)
        else: video_description = ''

        # Extract upload date
        video_upload_date = None
        mobj = re.search(r'<meta itemprop="dateCreated" content="(\d{4})-(\d{2})-(\d{2})T', webpage)
        if mobj is not None:
            video_upload_date = mobj.group(1) + mobj.group(2) + mobj.group(3)

        # Vimeo specific: extract request signature and timestamp
        sig = config['request']['signature']
        timestamp = config['request']['timestamp']

        # Vimeo specific: extract video codec and quality information
        # First consider quality, then codecs, then take everything
        # TODO bind to format param
        codecs = [('h264', 'mp4'), ('vp8', 'flv'), ('vp6', 'flv')]
        files = { 'hd': [], 'sd': [], 'other': []}
        for codec_name, codec_extension in codecs:
            if codec_name in config["video"]["files"]:
                if 'hd' in config["video"]["files"][codec_name]:
                    files['hd'].append((codec_name, codec_extension, 'hd'))
                elif 'sd' in config["video"]["files"][codec_name]:
                    files['sd'].append((codec_name, codec_extension, 'sd'))
                else:
                    files['other'].append((codec_name, codec_extension, config["video"]["files"][codec_name][0]))

        for quality in ('hd', 'sd', 'other'):
            if len(files[quality]) > 0:
                video_quality = files[quality][0][2]
                video_codec = files[quality][0][0]
                video_extension = files[quality][0][1]
                self._downloader.to_screen(u'[vimeo] %s: Downloading %s file at %s quality' % (video_id, video_codec.upper(), video_quality))
                break
        else:
            self._downloader.trouble(u'ERROR: no known codec found')
            return

        video_url = "http://player.vimeo.com/play_redirect?clip_id=%s&sig=%s&time=%s&quality=%s&codecs=%s&type=moogaloop_local&embed_location=" \
                    %(video_id, sig, timestamp, video_quality, video_codec.upper())

        return [{
            'id':       video_id,
            'url':      video_url,
            'uploader': video_uploader,
            'uploader_id': video_uploader_id,
            'upload_date':  video_upload_date,
            'title':    video_title,
            'ext':      video_extension,
            'thumbnail':    video_thumbnail,
            'description':  video_description,
        }]


class ArteTvIE(InfoExtractor):
    """arte.tv information extractor."""

    _VALID_URL = r'(?:http://)?videos\.arte\.tv/(?:fr|de)/videos/.*'
    _LIVE_URL = r'index-[0-9]+\.html$'

    IE_NAME = u'arte.tv'

    def __init__(self, downloader=None):
        InfoExtractor.__init__(self, downloader)

    def report_download_webpage(self, video_id):
        """Report webpage download."""
        self._downloader.to_screen(u'[arte.tv] %s: Downloading webpage' % video_id)

    def report_extraction(self, video_id):
        """Report information extraction."""
        self._downloader.to_screen(u'[arte.tv] %s: Extracting information' % video_id)

    def fetch_webpage(self, url):
        request = compat_urllib_request.Request(url)
        try:
            self.report_download_webpage(url)
            webpage = compat_urllib_request.urlopen(request).read()
        except (compat_urllib_error.URLError, compat_http_client.HTTPException, socket.error) as err:
            self._downloader.trouble(u'ERROR: Unable to retrieve video webpage: %s' % compat_str(err))
            return
        except ValueError as err:
            self._downloader.trouble(u'ERROR: Invalid URL: %s' % url)
            return
        return webpage

    def grep_webpage(self, url, regex, regexFlags, matchTuples):
        page = self.fetch_webpage(url)
        mobj = re.search(regex, page, regexFlags)
        info = {}

        if mobj is None:
            self._downloader.trouble(u'ERROR: Invalid URL: %s' % url)
            return

        for (i, key, err) in matchTuples:
            if mobj.group(i) is None:
                self._downloader.trouble(err)
                return
            else:
                info[key] = mobj.group(i)

        return info

    def extractLiveStream(self, url):
        video_lang = url.split('/')[-4]
        info = self.grep_webpage(
            url,
            r'src="(.*?/videothek_js.*?\.js)',
            0,
            [
                (1, 'url', u'ERROR: Invalid URL: %s' % url)
            ]
        )
        http_host = url.split('/')[2]
        next_url = 'http://%s%s' % (http_host, compat_urllib_parse.unquote(info.get('url')))
        info = self.grep_webpage(
            next_url,
            r'(s_artestras_scst_geoFRDE_' + video_lang + '.*?)\'.*?' +
                '(http://.*?\.swf).*?' +
                '(rtmp://.*?)\'',
            re.DOTALL,
            [
                (1, 'path',   u'ERROR: could not extract video path: %s' % url),
                (2, 'player', u'ERROR: could not extract video player: %s' % url),
                (3, 'url',    u'ERROR: could not extract video url: %s' % url)
            ]
        )
        video_url = u'%s/%s' % (info.get('url'), info.get('path'))

    def extractPlus7Stream(self, url):
        video_lang = url.split('/')[-3]
        info = self.grep_webpage(
            url,
            r'param name="movie".*?videorefFileUrl=(http[^\'"&]*)',
            0,
            [
                (1, 'url', u'ERROR: Invalid URL: %s' % url)
            ]
        )
        next_url = compat_urllib_parse.unquote(info.get('url'))
        info = self.grep_webpage(
            next_url,
            r'<video lang="%s" ref="(http[^\'"&]*)' % video_lang,
            0,
            [
                (1, 'url', u'ERROR: Could not find <video> tag: %s' % url)
            ]
        )
        next_url = compat_urllib_parse.unquote(info.get('url'))

        info = self.grep_webpage(
            next_url,
            r'<video id="(.*?)".*?>.*?' +
                '<name>(.*?)</name>.*?' +
                '<dateVideo>(.*?)</dateVideo>.*?' +
                '<url quality="hd">(.*?)</url>',
            re.DOTALL,
            [
                (1, 'id',    u'ERROR: could not extract video id: %s' % url),
                (2, 'title', u'ERROR: could not extract video title: %s' % url),
                (3, 'date',  u'ERROR: could not extract video date: %s' % url),
                (4, 'url',   u'ERROR: could not extract video url: %s' % url)
            ]
        )

        return {
            'id':           info.get('id'),
            'url':          compat_urllib_parse.unquote(info.get('url')),
            'uploader':     u'arte.tv',
            'upload_date':  info.get('date'),
            'title':        info.get('title').decode('utf-8'),
            'ext':          u'mp4',
            'format':       u'NA',
            'player_url':   None,
        }

    def _real_extract(self, url):
        video_id = url.split('/')[-1]
        self.report_extraction(video_id)

        if re.search(self._LIVE_URL, video_id) is not None:
            self.extractLiveStream(url)
            return
        else:
            info = self.extractPlus7Stream(url)

        return [info]


class GenericIE(InfoExtractor):
    """Generic last-resort information extractor."""

    _VALID_URL = r'.*'
    IE_NAME = u'generic'

    def __init__(self, downloader=None):
        InfoExtractor.__init__(self, downloader)

    def report_download_webpage(self, video_id):
        """Report webpage download."""
        if not self._downloader.params.get('test', False):
            self._downloader.to_screen(u'WARNING: Falling back on generic information extractor.')
        self._downloader.to_screen(u'[generic] %s: Downloading webpage' % video_id)

    def report_extraction(self, video_id):
        """Report information extraction."""
        self._downloader.to_screen(u'[generic] %s: Extracting information' % video_id)

    def report_following_redirect(self, new_url):
        """Report information extraction."""
        self._downloader.to_screen(u'[redirect] Following redirect to %s' % new_url)

    def _test_redirect(self, url):
        """Check if it is a redirect, like url shorteners, in case return the new url."""
        class HeadRequest(compat_urllib_request.Request):
            def get_method(self):
                return "HEAD"

        class HEADRedirectHandler(compat_urllib_request.HTTPRedirectHandler):
            """
            Subclass the HTTPRedirectHandler to make it use our
            HeadRequest also on the redirected URL
            """
            def redirect_request(self, req, fp, code, msg, headers, newurl):
                if code in (301, 302, 303, 307):
                    newurl = newurl.replace(' ', '%20')
                    newheaders = dict((k,v) for k,v in req.headers.items()
                                      if k.lower() not in ("content-length", "content-type"))
                    return HeadRequest(newurl,
                                       headers=newheaders,
                                       origin_req_host=req.get_origin_req_host(),
                                       unverifiable=True)
                else:
                    raise compat_urllib_error.HTTPError(req.get_full_url(), code, msg, headers, fp)

        class HTTPMethodFallback(compat_urllib_request.BaseHandler):
            """
            Fallback to GET if HEAD is not allowed (405 HTTP error)
            """
            def http_error_405(self, req, fp, code, msg, headers):
                fp.read()
                fp.close()

                newheaders = dict((k,v) for k,v in req.headers.items()
                                  if k.lower() not in ("content-length", "content-type"))
                return self.parent.open(compat_urllib_request.Request(req.get_full_url(),
                                                 headers=newheaders,
                                                 origin_req_host=req.get_origin_req_host(),
                                                 unverifiable=True))

        # Build our opener
        opener = compat_urllib_request.OpenerDirector()
        for handler in [compat_urllib_request.HTTPHandler, compat_urllib_request.HTTPDefaultErrorHandler,
                        HTTPMethodFallback, HEADRedirectHandler,
                        compat_urllib_request.HTTPErrorProcessor, compat_urllib_request.HTTPSHandler]:
            opener.add_handler(handler())

        response = opener.open(HeadRequest(url))
        new_url = response.geturl()

        if url == new_url:
            return False

        self.report_following_redirect(new_url)
        return new_url

    def _real_extract(self, url):
        new_url = self._test_redirect(url)
        if new_url: return [self.url_result(new_url)]

        video_id = url.split('/')[-1]
        try:
            webpage = self._download_webpage(url, video_id)
        except ValueError as err:
            # since this is the last-resort InfoExtractor, if
            # this error is thrown, it'll be thrown here
            self._downloader.trouble(u'ERROR: Invalid URL: %s' % url)
            return

        self.report_extraction(video_id)
        # Start with something easy: JW Player in SWFObject
        mobj = re.search(r'flashvars: [\'"](?:.*&)?file=(http[^\'"&]*)', webpage)
        if mobj is None:
            # Broaden the search a little bit
            mobj = re.search(r'[^A-Za-z0-9]?(?:file|source)=(http[^\'"&]*)', webpage)
        if mobj is None:
            # Broaden the search a little bit: JWPlayer JS loader
            mobj = re.search(r'[^A-Za-z0-9]?file:\s*["\'](http[^\'"&]*)', webpage)
        if mobj is None:
            self._downloader.trouble(u'ERROR: Invalid URL: %s' % url)
            return

        # It's possible that one of the regexes
        # matched, but returned an empty group:
        if mobj.group(1) is None:
            self._downloader.trouble(u'ERROR: Invalid URL: %s' % url)
            return

        video_url = compat_urllib_parse.unquote(mobj.group(1))
        video_id = os.path.basename(video_url)

        # here's a fun little line of code for you:
        video_extension = os.path.splitext(video_id)[1][1:]
        video_id = os.path.splitext(video_id)[0]

        # it's tempting to parse this further, but you would
        # have to take into account all the variations like
        #   Video Title - Site Name
        #   Site Name | Video Title
        #   Video Title - Tagline | Site Name
        # and so on and so forth; it's just not practical
        mobj = re.search(r'<title>(.*)</title>', webpage)
        if mobj is None:
            self._downloader.trouble(u'ERROR: unable to extract title')
            return
        video_title = mobj.group(1)

        # video uploader is domain name
        mobj = re.match(r'(?:https?://)?([^/]*)/.*', url)
        if mobj is None:
            self._downloader.trouble(u'ERROR: unable to extract title')
            return
        video_uploader = mobj.group(1)

        return [{
            'id':       video_id,
            'url':      video_url,
            'uploader': video_uploader,
            'upload_date':  None,
            'title':    video_title,
            'ext':      video_extension,
        }]


class YoutubeSearchIE(InfoExtractor):
    """Information Extractor for YouTube search queries."""
    _VALID_URL = r'ytsearch(\d+|all)?:[\s\S]+'
    _API_URL = 'https://gdata.youtube.com/feeds/api/videos?q=%s&start-index=%i&max-results=50&v=2&alt=jsonc'
    _max_youtube_results = 1000
    IE_NAME = u'youtube:search'

    def __init__(self, downloader=None):
        InfoExtractor.__init__(self, downloader)

    def report_download_page(self, query, pagenum):
        """Report attempt to download search page with given number."""
        query = query.decode(preferredencoding())
        self._downloader.to_screen(u'[youtube] query "%s": Downloading page %s' % (query, pagenum))

    def _real_extract(self, query):
        mobj = re.match(self._VALID_URL, query)
        if mobj is None:
            self._downloader.trouble(u'ERROR: invalid search query "%s"' % query)
            return

        prefix, query = query.split(':')
        prefix = prefix[8:]
        query = query.encode('utf-8')
        if prefix == '':
            self._download_n_results(query, 1)
            return
        elif prefix == 'all':
            self._download_n_results(query, self._max_youtube_results)
            return
        else:
            try:
                n = int(prefix)
                if n <= 0:
                    self._downloader.trouble(u'ERROR: invalid download number %s for query "%s"' % (n, query))
                    return
                elif n > self._max_youtube_results:
                    self._downloader.report_warning(u'ytsearch returns max %i results (you requested %i)' % (self._max_youtube_results, n))
                    n = self._max_youtube_results
                self._download_n_results(query, n)
                return
            except ValueError: # parsing prefix as integer fails
                self._download_n_results(query, 1)
                return

    def _download_n_results(self, query, n):
        """Downloads a specified number of results for a query"""

        video_ids = []
        pagenum = 0
        limit = n

        while (50 * pagenum) < limit:
            self.report_download_page(query, pagenum+1)
            result_url = self._API_URL % (compat_urllib_parse.quote_plus(query), (50*pagenum)+1)
            request = compat_urllib_request.Request(result_url)
            try:
                data = compat_urllib_request.urlopen(request).read().decode('utf-8')
            except (compat_urllib_error.URLError, compat_http_client.HTTPException, socket.error) as err:
                self._downloader.trouble(u'ERROR: unable to download API page: %s' % compat_str(err))
                return
            api_response = json.loads(data)['data']

            if not 'items' in api_response:
                self._downloader.trouble(u'[youtube] No video results')
                return

            new_ids = list(video['id'] for video in api_response['items'])
            video_ids += new_ids

            limit = min(n, api_response['totalItems'])
            pagenum += 1

        if len(video_ids) > n:
            video_ids = video_ids[:n]
        for id in video_ids:
            self._downloader.download(['http://www.youtube.com/watch?v=%s' % id])
        return


class GoogleSearchIE(InfoExtractor):
    """Information Extractor for Google Video search queries."""
    _VALID_URL = r'gvsearch(\d+|all)?:[\s\S]+'
    _TEMPLATE_URL = 'http://video.google.com/videosearch?q=%s+site:video.google.com&start=%s&hl=en'
    _VIDEO_INDICATOR = r'<a href="http://video\.google\.com/videoplay\?docid=([^"\&]+)'
    _MORE_PAGES_INDICATOR = r'class="pn" id="pnnext"'
    _max_google_results = 1000
    IE_NAME = u'video.google:search'

    def __init__(self, downloader=None):
        InfoExtractor.__init__(self, downloader)

    def report_download_page(self, query, pagenum):
        """Report attempt to download playlist page with given number."""
        query = query.decode(preferredencoding())
        self._downloader.to_screen(u'[video.google] query "%s": Downloading page %s' % (query, pagenum))

    def _real_extract(self, query):
        mobj = re.match(self._VALID_URL, query)
        if mobj is None:
            self._downloader.trouble(u'ERROR: invalid search query "%s"' % query)
            return

        prefix, query = query.split(':')
        prefix = prefix[8:]
        query = query.encode('utf-8')
        if prefix == '':
            self._download_n_results(query, 1)
            return
        elif prefix == 'all':
            self._download_n_results(query, self._max_google_results)
            return
        else:
            try:
                n = int(prefix)
                if n <= 0:
                    self._downloader.trouble(u'ERROR: invalid download number %s for query "%s"' % (n, query))
                    return
                elif n > self._max_google_results:
                    self._downloader.report_warning(u'gvsearch returns max %i results (you requested %i)' % (self._max_google_results, n))
                    n = self._max_google_results
                self._download_n_results(query, n)
                return
            except ValueError: # parsing prefix as integer fails
                self._download_n_results(query, 1)
                return

    def _download_n_results(self, query, n):
        """Downloads a specified number of results for a query"""

        video_ids = []
        pagenum = 0

        while True:
            self.report_download_page(query, pagenum)
            result_url = self._TEMPLATE_URL % (compat_urllib_parse.quote_plus(query), pagenum*10)
            request = compat_urllib_request.Request(result_url)
            try:
                page = compat_urllib_request.urlopen(request).read()
            except (compat_urllib_error.URLError, compat_http_client.HTTPException, socket.error) as err:
                self._downloader.trouble(u'ERROR: unable to download webpage: %s' % compat_str(err))
                return

            # Extract video identifiers
            for mobj in re.finditer(self._VIDEO_INDICATOR, page):
                video_id = mobj.group(1)
                if video_id not in video_ids:
                    video_ids.append(video_id)
                    if len(video_ids) == n:
                        # Specified n videos reached
                        for id in video_ids:
                            self._downloader.download(['http://video.google.com/videoplay?docid=%s' % id])
                        return

            if re.search(self._MORE_PAGES_INDICATOR, page) is None:
                for id in video_ids:
                    self._downloader.download(['http://video.google.com/videoplay?docid=%s' % id])
                return

            pagenum = pagenum + 1


class YahooSearchIE(InfoExtractor):
    """Information Extractor for Yahoo! Video search queries."""

    _WORKING = False
    _VALID_URL = r'yvsearch(\d+|all)?:[\s\S]+'
    _TEMPLATE_URL = 'http://video.yahoo.com/search/?p=%s&o=%s'
    _VIDEO_INDICATOR = r'href="http://video\.yahoo\.com/watch/([0-9]+/[0-9]+)"'
    _MORE_PAGES_INDICATOR = r'\s*Next'
    _max_yahoo_results = 1000
    IE_NAME = u'video.yahoo:search'

    def __init__(self, downloader=None):
        InfoExtractor.__init__(self, downloader)

    def report_download_page(self, query, pagenum):
        """Report attempt to download playlist page with given number."""
        query = query.decode(preferredencoding())
        self._downloader.to_screen(u'[video.yahoo] query "%s": Downloading page %s' % (query, pagenum))

    def _real_extract(self, query):
        mobj = re.match(self._VALID_URL, query)
        if mobj is None:
            self._downloader.trouble(u'ERROR: invalid search query "%s"' % query)
            return

        prefix, query = query.split(':')
        prefix = prefix[8:]
        query = query.encode('utf-8')
        if prefix == '':
            self._download_n_results(query, 1)
            return
        elif prefix == 'all':
            self._download_n_results(query, self._max_yahoo_results)
            return
        else:
            try:
                n = int(prefix)
                if n <= 0:
                    self._downloader.trouble(u'ERROR: invalid download number %s for query "%s"' % (n, query))
                    return
                elif n > self._max_yahoo_results:
                    self._downloader.report_warning(u'yvsearch returns max %i results (you requested %i)' % (self._max_yahoo_results, n))
                    n = self._max_yahoo_results
                self._download_n_results(query, n)
                return
            except ValueError: # parsing prefix as integer fails
                self._download_n_results(query, 1)
                return

    def _download_n_results(self, query, n):
        """Downloads a specified number of results for a query"""

        video_ids = []
        already_seen = set()
        pagenum = 1

        while True:
            self.report_download_page(query, pagenum)
            result_url = self._TEMPLATE_URL % (compat_urllib_parse.quote_plus(query), pagenum)
            request = compat_urllib_request.Request(result_url)
            try:
                page = compat_urllib_request.urlopen(request).read()
            except (compat_urllib_error.URLError, compat_http_client.HTTPException, socket.error) as err:
                self._downloader.trouble(u'ERROR: unable to download webpage: %s' % compat_str(err))
                return

            # Extract video identifiers
            for mobj in re.finditer(self._VIDEO_INDICATOR, page):
                video_id = mobj.group(1)
                if video_id not in already_seen:
                    video_ids.append(video_id)
                    already_seen.add(video_id)
                    if len(video_ids) == n:
                        # Specified n videos reached
                        for id in video_ids:
                            self._downloader.download(['http://video.yahoo.com/watch/%s' % id])
                        return

            if re.search(self._MORE_PAGES_INDICATOR, page) is None:
                for id in video_ids:
                    self._downloader.download(['http://video.yahoo.com/watch/%s' % id])
                return

            pagenum = pagenum + 1


class YoutubePlaylistIE(InfoExtractor):
    """Information Extractor for YouTube playlists."""

    _VALID_URL = r"""(?:
                        (?:https?://)?
                        (?:\w+\.)?
                        youtube\.com/
                        (?:
                           (?:course|view_play_list|my_playlists|artist|playlist|watch)
                           \? (?:.*?&)*? (?:p|a|list)=
                        |  user/.*?/user/
                        |  p/
                        |  user/.*?#[pg]/c/
                        )
                        ((?:PL|EC|UU)?[0-9A-Za-z-_]{10,})
                        .*
                     |
                        ((?:PL|EC|UU)[0-9A-Za-z-_]{10,})
                     )"""
    _TEMPLATE_URL = 'https://gdata.youtube.com/feeds/api/playlists/%s?max-results=%i&start-index=%i&v=2&alt=json'
    _MAX_RESULTS = 50
    IE_NAME = u'youtube:playlist'

    def __init__(self, downloader=None):
        InfoExtractor.__init__(self, downloader)

    @classmethod
    def suitable(cls, url):
        """Receives a URL and returns True if suitable for this IE."""
        return re.match(cls._VALID_URL, url, re.VERBOSE) is not None

    def report_download_page(self, playlist_id, pagenum):
        """Report attempt to download playlist page with given number."""
        self._downloader.to_screen(u'[youtube] PL %s: Downloading page #%s' % (playlist_id, pagenum))

    def _real_extract(self, url):
        # Extract playlist id
        mobj = re.match(self._VALID_URL, url, re.VERBOSE)
        if mobj is None:
            self._downloader.trouble(u'ERROR: invalid url: %s' % url)
            return

        # Download playlist videos from API
        playlist_id = mobj.group(1) or mobj.group(2)
        page_num = 1
        videos = []

        while True:
            self.report_download_page(playlist_id, page_num)

            url = self._TEMPLATE_URL % (playlist_id, self._MAX_RESULTS, self._MAX_RESULTS * (page_num - 1) + 1)
            try:
                page = compat_urllib_request.urlopen(url).read().decode('utf8')
            except (compat_urllib_error.URLError, compat_http_client.HTTPException, socket.error) as err:
                self._downloader.trouble(u'ERROR: unable to download webpage: %s' % compat_str(err))
                return

            try:
                response = json.loads(page)
            except ValueError as err:
                self._downloader.trouble(u'ERROR: Invalid JSON in API response: ' + compat_str(err))
                return

            if not 'feed' in response or not 'entry' in response['feed']:
                self._downloader.trouble(u'ERROR: Got a malformed response from YouTube API')
                return
            videos += [ (entry['yt$position']['$t'], entry['content']['src'])
                        for entry in response['feed']['entry']
                        if 'content' in entry ]

            if len(response['feed']['entry']) < self._MAX_RESULTS:
                break
            page_num += 1

        videos = [v[1] for v in sorted(videos)]
        total = len(videos)

        playliststart = self._downloader.params.get('playliststart', 1) - 1
        playlistend = self._downloader.params.get('playlistend', -1)
        if playlistend == -1:
            videos = videos[playliststart:]
        else:
            videos = videos[playliststart:playlistend]

        if len(videos) == total:
            self._downloader.to_screen(u'[youtube] PL %s: Found %i videos' % (playlist_id, total))
        else:
            self._downloader.to_screen(u'[youtube] PL %s: Found %i videos, downloading %i' % (playlist_id, total, len(videos)))

        url_results = [self.url_result(url) for url in videos]
        return [self.playlist_result(url_results)]


class YoutubeChannelIE(InfoExtractor):
    """Information Extractor for YouTube channels."""

    _VALID_URL = r"^(?:https?://)?(?:youtu\.be|(?:\w+\.)?youtube(?:-nocookie)?\.com)/channel/([0-9A-Za-z_-]+)(?:/.*)?$"
    _TEMPLATE_URL = 'http://www.youtube.com/channel/%s/videos?sort=da&flow=list&view=0&page=%s&gl=US&hl=en'
    _MORE_PAGES_INDICATOR = u"Next \N{RIGHT-POINTING DOUBLE ANGLE QUOTATION MARK}"
    IE_NAME = u'youtube:channel'

    def report_download_page(self, channel_id, pagenum):
        """Report attempt to download channel page with given number."""
        self._downloader.to_screen(u'[youtube] Channel %s: Downloading page #%s' % (channel_id, pagenum))

    def _real_extract(self, url):
        # Extract channel id
        mobj = re.match(self._VALID_URL, url)
        if mobj is None:
            self._downloader.trouble(u'ERROR: invalid url: %s' % url)
            return

        # Download channel pages
        channel_id = mobj.group(1)
        video_ids = []
        pagenum = 1

        while True:
            self.report_download_page(channel_id, pagenum)
            url = self._TEMPLATE_URL % (channel_id, pagenum)
            request = compat_urllib_request.Request(url)
            try:
                page = compat_urllib_request.urlopen(request).read().decode('utf8')
            except (compat_urllib_error.URLError, compat_http_client.HTTPException, socket.error) as err:
                self._downloader.trouble(u'ERROR: unable to download webpage: %s' % compat_str(err))
                return

            # Extract video identifiers
            ids_in_page = []
            for mobj in re.finditer(r'href="/watch\?v=([0-9A-Za-z_-]+)&', page):
                if mobj.group(1) not in ids_in_page:
                    ids_in_page.append(mobj.group(1))
            video_ids.extend(ids_in_page)

            if self._MORE_PAGES_INDICATOR not in page:
                break
            pagenum = pagenum + 1

        self._downloader.to_screen(u'[youtube] Channel %s: Found %i videos' % (channel_id, len(video_ids)))

        urls = ['http://www.youtube.com/watch?v=%s' % id for id in video_ids]
        url_entries = [self.url_result(url) for url in urls]
        return [self.playlist_result(url_entries)]


class YoutubeUserIE(InfoExtractor):
    """Information Extractor for YouTube users."""

    _VALID_URL = r'(?:(?:(?:https?://)?(?:\w+\.)?youtube\.com/user/)|ytuser:)([A-Za-z0-9_-]+)'
    _TEMPLATE_URL = 'http://gdata.youtube.com/feeds/api/users/%s'
    _GDATA_PAGE_SIZE = 50
    _GDATA_URL = 'http://gdata.youtube.com/feeds/api/users/%s/uploads?max-results=%d&start-index=%d'
    _VIDEO_INDICATOR = r'/watch\?v=(.+?)[\<&]'
    IE_NAME = u'youtube:user'

    def __init__(self, downloader=None):
        InfoExtractor.__init__(self, downloader)

    def report_download_page(self, username, start_index):
        """Report attempt to download user page."""
        self._downloader.to_screen(u'[youtube] user %s: Downloading video ids from %d to %d' %
                (username, start_index, start_index + self._GDATA_PAGE_SIZE))

    def _real_extract(self, url):
        # Extract username
        mobj = re.match(self._VALID_URL, url)
        if mobj is None:
            self._downloader.trouble(u'ERROR: invalid url: %s' % url)
            return

        username = mobj.group(1)

        # Download video ids using YouTube Data API. Result size per
        # query is limited (currently to 50 videos) so we need to query
        # page by page until there are no video ids - it means we got
        # all of them.

        video_ids = []
        pagenum = 0

        while True:
            start_index = pagenum * self._GDATA_PAGE_SIZE + 1
            self.report_download_page(username, start_index)

            request = compat_urllib_request.Request(self._GDATA_URL % (username, self._GDATA_PAGE_SIZE, start_index))

            try:
                page = compat_urllib_request.urlopen(request).read().decode('utf-8')
            except (compat_urllib_error.URLError, compat_http_client.HTTPException, socket.error) as err:
                self._downloader.trouble(u'ERROR: unable to download webpage: %s' % compat_str(err))
                return

            # Extract video identifiers
            ids_in_page = []

            for mobj in re.finditer(self._VIDEO_INDICATOR, page):
                if mobj.group(1) not in ids_in_page:
                    ids_in_page.append(mobj.group(1))

            video_ids.extend(ids_in_page)

            # A little optimization - if current page is not
            # "full", ie. does not contain PAGE_SIZE video ids then
            # we can assume that this page is the last one - there
            # are no more ids on further pages - no need to query
            # again.

            if len(ids_in_page) < self._GDATA_PAGE_SIZE:
                break

            pagenum += 1

        all_ids_count = len(video_ids)
        playliststart = self._downloader.params.get('playliststart', 1) - 1
        playlistend = self._downloader.params.get('playlistend', -1)

        if playlistend == -1:
            video_ids = video_ids[playliststart:]
        else:
            video_ids = video_ids[playliststart:playlistend]

        self._downloader.to_screen(u"[youtube] user %s: Collected %d video ids (downloading %d of them)" %
                (username, all_ids_count, len(video_ids)))

        urls = ['http://www.youtube.com/watch?v=%s' % video_id for video_id in video_ids]
        url_results = [self.url_result(url) for url in urls]
        return [self.playlist_result(url_results)]


class BlipTVUserIE(InfoExtractor):
    """Information Extractor for blip.tv users."""

    _VALID_URL = r'(?:(?:(?:https?://)?(?:\w+\.)?blip\.tv/)|bliptvuser:)([^/]+)/*$'
    _PAGE_SIZE = 12
    IE_NAME = u'blip.tv:user'

    def __init__(self, downloader=None):
        InfoExtractor.__init__(self, downloader)

    def report_download_page(self, username, pagenum):
        """Report attempt to download user page."""
        self._downloader.to_screen(u'[%s] user %s: Downloading video ids from page %d' %
                (self.IE_NAME, username, pagenum))

    def _real_extract(self, url):
        # Extract username
        mobj = re.match(self._VALID_URL, url)
        if mobj is None:
            self._downloader.trouble(u'ERROR: invalid url: %s' % url)
            return

        username = mobj.group(1)

        page_base = 'http://m.blip.tv/pr/show_get_full_episode_list?users_id=%s&lite=0&esi=1'

        request = compat_urllib_request.Request(url)

        try:
            page = compat_urllib_request.urlopen(request).read().decode('utf-8')
            mobj = re.search(r'data-users-id="([^"]+)"', page)
            page_base = page_base % mobj.group(1)
        except (compat_urllib_error.URLError, compat_http_client.HTTPException, socket.error) as err:
            self._downloader.trouble(u'ERROR: unable to download webpage: %s' % compat_str(err))
            return


        # Download video ids using BlipTV Ajax calls. Result size per
        # query is limited (currently to 12 videos) so we need to query
        # page by page until there are no video ids - it means we got
        # all of them.

        video_ids = []
        pagenum = 1

        while True:
            self.report_download_page(username, pagenum)
            url = page_base + "&page=" + str(pagenum)
            request = compat_urllib_request.Request( url )
            try:
                page = compat_urllib_request.urlopen(request).read().decode('utf-8')
            except (compat_urllib_error.URLError, compat_http_client.HTTPException, socket.error) as err:
                self._downloader.trouble(u'ERROR: unable to download webpage: %s' % str(err))
                return

            # Extract video identifiers
            ids_in_page = []

            for mobj in re.finditer(r'href="/([^"]+)"', page):
                if mobj.group(1) not in ids_in_page:
                    ids_in_page.append(unescapeHTML(mobj.group(1)))

            video_ids.extend(ids_in_page)

            # A little optimization - if current page is not
            # "full", ie. does not contain PAGE_SIZE video ids then
            # we can assume that this page is the last one - there
            # are no more ids on further pages - no need to query
            # again.

            if len(ids_in_page) < self._PAGE_SIZE:
                break

            pagenum += 1

        all_ids_count = len(video_ids)
        playliststart = self._downloader.params.get('playliststart', 1) - 1
        playlistend = self._downloader.params.get('playlistend', -1)

        if playlistend == -1:
            video_ids = video_ids[playliststart:]
        else:
            video_ids = video_ids[playliststart:playlistend]

        self._downloader.to_screen(u"[%s] user %s: Collected %d video ids (downloading %d of them)" %
                (self.IE_NAME, username, all_ids_count, len(video_ids)))

        urls = [u'http://blip.tv/%s' % video_id for video_id in video_ids]
        url_entries = [self.url_result(url) for url in urls]
        return [self.playlist_result(url_entries)]


class DepositFilesIE(InfoExtractor):
    """Information extractor for depositfiles.com"""

    _VALID_URL = r'(?:http://)?(?:\w+\.)?depositfiles\.com/(?:../(?#locale))?files/(.+)'

    def report_download_webpage(self, file_id):
        """Report webpage download."""
        self._downloader.to_screen(u'[DepositFiles] %s: Downloading webpage' % file_id)

    def report_extraction(self, file_id):
        """Report information extraction."""
        self._downloader.to_screen(u'[DepositFiles] %s: Extracting information' % file_id)

    def _real_extract(self, url):
        file_id = url.split('/')[-1]
        # Rebuild url in english locale
        url = 'http://depositfiles.com/en/files/' + file_id

        # Retrieve file webpage with 'Free download' button pressed
        free_download_indication = { 'gateway_result' : '1' }
        request = compat_urllib_request.Request(url, compat_urllib_parse.urlencode(free_download_indication))
        try:
            self.report_download_webpage(file_id)
            webpage = compat_urllib_request.urlopen(request).read()
        except (compat_urllib_error.URLError, compat_http_client.HTTPException, socket.error) as err:
            self._downloader.trouble(u'ERROR: Unable to retrieve file webpage: %s' % compat_str(err))
            return

        # Search for the real file URL
        mobj = re.search(r'<form action="(http://fileshare.+?)"', webpage)
        if (mobj is None) or (mobj.group(1) is None):
            # Try to figure out reason of the error.
            mobj = re.search(r'<strong>(Attention.*?)</strong>', webpage, re.DOTALL)
            if (mobj is not None) and (mobj.group(1) is not None):
                restriction_message = re.sub('\s+', ' ', mobj.group(1)).strip()
                self._downloader.trouble(u'ERROR: %s' % restriction_message)
            else:
                self._downloader.trouble(u'ERROR: unable to extract download URL from: %s' % url)
            return

        file_url = mobj.group(1)
        file_extension = os.path.splitext(file_url)[1][1:]

        # Search for file title
        mobj = re.search(r'<b title="(.*?)">', webpage)
        if mobj is None:
            self._downloader.trouble(u'ERROR: unable to extract title')
            return
        file_title = mobj.group(1).decode('utf-8')

        return [{
            'id':       file_id.decode('utf-8'),
            'url':      file_url.decode('utf-8'),
            'uploader': None,
            'upload_date':  None,
            'title':    file_title,
            'ext':      file_extension.decode('utf-8'),
        }]


class FacebookIE(InfoExtractor):
    """Information Extractor for Facebook"""

    _VALID_URL = r'^(?:https?://)?(?:\w+\.)?facebook\.com/(?:video/video|photo)\.php\?(?:.*?)v=(?P<ID>\d+)(?:.*)'
    _LOGIN_URL = 'https://login.facebook.com/login.php?m&next=http%3A%2F%2Fm.facebook.com%2Fhome.php&'
    _NETRC_MACHINE = 'facebook'
    IE_NAME = u'facebook'

    def report_login(self):
        """Report attempt to log in."""
        self._downloader.to_screen(u'[%s] Logging in' % self.IE_NAME)

    def _real_initialize(self):
        if self._downloader is None:
            return

        useremail = None
        password = None
        downloader_params = self._downloader.params

        # Attempt to use provided username and password or .netrc data
        if downloader_params.get('username', None) is not None:
            useremail = downloader_params['username']
            password = downloader_params['password']
        elif downloader_params.get('usenetrc', False):
            try:
                info = netrc.netrc().authenticators(self._NETRC_MACHINE)
                if info is not None:
                    useremail = info[0]
                    password = info[2]
                else:
                    raise netrc.NetrcParseError('No authenticators for %s' % self._NETRC_MACHINE)
            except (IOError, netrc.NetrcParseError) as err:
                self._downloader.report_warning(u'parsing .netrc: %s' % compat_str(err))
                return

        if useremail is None:
            return

        # Log in
        login_form = {
            'email': useremail,
            'pass': password,
            'login': 'Log+In'
            }
        request = compat_urllib_request.Request(self._LOGIN_URL, compat_urllib_parse.urlencode(login_form))
        try:
            self.report_login()
            login_results = compat_urllib_request.urlopen(request).read()
            if re.search(r'<form(.*)name="login"(.*)</form>', login_results) is not None:
                self._downloader.report_warning(u'unable to log in: bad username/password, or exceded login rate limit (~3/min). Check credentials or wait.')
                return
        except (compat_urllib_error.URLError, compat_http_client.HTTPException, socket.error) as err:
            self._downloader.report_warning(u'unable to log in: %s' % compat_str(err))
            return

    def _real_extract(self, url):
        mobj = re.match(self._VALID_URL, url)
        if mobj is None:
            self._downloader.trouble(u'ERROR: invalid URL: %s' % url)
            return
        video_id = mobj.group('ID')

        url = 'https://www.facebook.com/video/video.php?v=%s' % video_id
        webpage = self._download_webpage(url, video_id)

        BEFORE = '[["allowFullScreen","true"],["allowScriptAccess","always"],["salign","tl"],["scale","noscale"],["wmode","opaque"]].forEach(function(param) {swf.addParam(param[0], param[1]);});\n'
        AFTER = '.forEach(function(variable) {swf.addVariable(variable[0], variable[1]);});'
        m = re.search(re.escape(BEFORE) + '(.*?)' + re.escape(AFTER), webpage)
        if not m:
            raise ExtractorError(u'Cannot parse data')
        data = dict(json.loads(m.group(1)))
        params_raw = compat_urllib_parse.unquote(data['params'])
        params = json.loads(params_raw)
        video_url = params['hd_src']
        if not video_url:
            video_url = params['sd_src']
        if not video_url:
            raise ExtractorError(u'Cannot find video URL')
        video_duration = int(params['video_duration'])

        m = re.search('<h2 class="uiHeaderTitle">([^<]+)</h2>', webpage)
        if not m:
            raise ExtractorError(u'Cannot find title in webpage')
        video_title = unescapeHTML(m.group(1))

        info = {
            'id': video_id,
            'title': video_title,
            'url': video_url,
            'ext': 'mp4',
            'duration': video_duration,
            'thumbnail': params['thumbnail_src'],
        }
        return [info]


class BlipTVIE(InfoExtractor):
    """Information extractor for blip.tv"""

    _VALID_URL = r'^(?:https?://)?(?:\w+\.)?blip\.tv(/.+)$'
    _URL_EXT = r'^.*\.([a-z0-9]+)$'
    IE_NAME = u'blip.tv'

    def report_extraction(self, file_id):
        """Report information extraction."""
        self._downloader.to_screen(u'[%s] %s: Extracting information' % (self.IE_NAME, file_id))

    def report_direct_download(self, title):
        """Report information extraction."""
        self._downloader.to_screen(u'[%s] %s: Direct download detected' % (self.IE_NAME, title))

    def _real_extract(self, url):
        mobj = re.match(self._VALID_URL, url)
        if mobj is None:
            self._downloader.trouble(u'ERROR: invalid URL: %s' % url)
            return

        urlp = compat_urllib_parse_urlparse(url)
        if urlp.path.startswith('/play/'):
            request = compat_urllib_request.Request(url)
            response = compat_urllib_request.urlopen(request)
            redirecturl = response.geturl()
            rurlp = compat_urllib_parse_urlparse(redirecturl)
            file_id = compat_parse_qs(rurlp.fragment)['file'][0].rpartition('/')[2]
            url = 'http://blip.tv/a/a-' + file_id
            return self._real_extract(url)


        if '?' in url:
            cchar = '&'
        else:
            cchar = '?'
        json_url = url + cchar + 'skin=json&version=2&no_wrap=1'
        request = compat_urllib_request.Request(json_url)
        request.add_header('User-Agent', 'iTunes/10.6.1')
        self.report_extraction(mobj.group(1))
        info = None
        try:
            urlh = compat_urllib_request.urlopen(request)
            if urlh.headers.get('Content-Type', '').startswith('video/'): # Direct download
                basename = url.split('/')[-1]
                title,ext = os.path.splitext(basename)
                title = title.decode('UTF-8')
                ext = ext.replace('.', '')
                self.report_direct_download(title)
                info = {
                    'id': title,
                    'url': url,
                    'uploader': None,
                    'upload_date': None,
                    'title': title,
                    'ext': ext,
                    'urlhandle': urlh
                }
        except (compat_urllib_error.URLError, compat_http_client.HTTPException, socket.error) as err:
            raise ExtractorError(u'ERROR: unable to download video info webpage: %s' % compat_str(err))
        if info is None: # Regular URL
            try:
                json_code_bytes = urlh.read()
                json_code = json_code_bytes.decode('utf-8')
            except (compat_urllib_error.URLError, compat_http_client.HTTPException, socket.error) as err:
                self._downloader.trouble(u'ERROR: unable to read video info webpage: %s' % compat_str(err))
                return

            try:
                json_data = json.loads(json_code)
                if 'Post' in json_data:
                    data = json_data['Post']
                else:
                    data = json_data

                upload_date = datetime.datetime.strptime(data['datestamp'], '%m-%d-%y %H:%M%p').strftime('%Y%m%d')
                video_url = data['media']['url']
                umobj = re.match(self._URL_EXT, video_url)
                if umobj is None:
                    raise ValueError('Can not determine filename extension')
                ext = umobj.group(1)

                info = {
                    'id': data['item_id'],
                    'url': video_url,
                    'uploader': data['display_name'],
                    'upload_date': upload_date,
                    'title': data['title'],
                    'ext': ext,
                    'format': data['media']['mimeType'],
                    'thumbnail': data['thumbnailUrl'],
                    'description': data['description'],
                    'player_url': data['embedUrl'],
                    'user_agent': 'iTunes/10.6.1',
                }
            except (ValueError,KeyError) as err:
                self._downloader.trouble(u'ERROR: unable to parse video information: %s' % repr(err))
                return

        return [info]


class MyVideoIE(InfoExtractor):
    """Information Extractor for myvideo.de."""

    _VALID_URL = r'(?:http://)?(?:www\.)?myvideo\.de/watch/([0-9]+)/([^?/]+).*'
    IE_NAME = u'myvideo'

    def __init__(self, downloader=None):
        InfoExtractor.__init__(self, downloader)

    def report_extraction(self, video_id):
        """Report information extraction."""
        self._downloader.to_screen(u'[myvideo] %s: Extracting information' % video_id)

    def _real_extract(self,url):
        mobj = re.match(self._VALID_URL, url)
        if mobj is None:
            self._download.trouble(u'ERROR: invalid URL: %s' % url)
            return

        video_id = mobj.group(1)

        # Get video webpage
        webpage_url = 'http://www.myvideo.de/watch/%s' % video_id
        webpage = self._download_webpage(webpage_url, video_id)

        self.report_extraction(video_id)
        mobj = re.search(r'<link rel=\'image_src\' href=\'(http://is[0-9].myvideo\.de/de/movie[0-9]+/[a-f0-9]+)/thumbs/.*?\.jpg\' />',
                 webpage)
        if mobj is None:
            self._downloader.trouble(u'ERROR: unable to extract media URL')
            return
        video_url = mobj.group(1) + ('/%s.flv' % video_id)

        mobj = re.search('<title>([^<]+)</title>', webpage)
        if mobj is None:
            self._downloader.trouble(u'ERROR: unable to extract title')
            return

        video_title = mobj.group(1)

        return [{
            'id':       video_id,
            'url':      video_url,
            'uploader': None,
            'upload_date':  None,
            'title':    video_title,
            'ext':      u'flv',
        }]

class ComedyCentralIE(InfoExtractor):
    """Information extractor for The Daily Show and Colbert Report """

    # urls can be abbreviations like :thedailyshow or :colbert
    # urls for episodes like:
    # or urls for clips like: http://www.thedailyshow.com/watch/mon-december-10-2012/any-given-gun-day
    #                     or: http://www.colbertnation.com/the-colbert-report-videos/421667/november-29-2012/moon-shattering-news
    #                     or: http://www.colbertnation.com/the-colbert-report-collections/422008/festival-of-lights/79524
    _VALID_URL = r"""^(:(?P<shortname>tds|thedailyshow|cr|colbert|colbertnation|colbertreport)
                      |(https?://)?(www\.)?
                          (?P<showname>thedailyshow|colbertnation)\.com/
                         (full-episodes/(?P<episode>.*)|
                          (?P<clip>
                              (the-colbert-report-(videos|collections)/(?P<clipID>[0-9]+)/[^/]*/(?P<cntitle>.*?))
                              |(watch/(?P<date>[^/]*)/(?P<tdstitle>.*)))))
                     $"""

    _available_formats = ['3500', '2200', '1700', '1200', '750', '400']

    _video_extensions = {
        '3500': 'mp4',
        '2200': 'mp4',
        '1700': 'mp4',
        '1200': 'mp4',
        '750': 'mp4',
        '400': 'mp4',
    }
    _video_dimensions = {
        '3500': '1280x720',
        '2200': '960x540',
        '1700': '768x432',
        '1200': '640x360',
        '750': '512x288',
        '400': '384x216',
    }

    @classmethod
    def suitable(cls, url):
        """Receives a URL and returns True if suitable for this IE."""
        return re.match(cls._VALID_URL, url, re.VERBOSE) is not None

    def report_extraction(self, episode_id):
        self._downloader.to_screen(u'[comedycentral] %s: Extracting information' % episode_id)

    def report_config_download(self, episode_id, media_id):
        self._downloader.to_screen(u'[comedycentral] %s: Downloading configuration for %s' % (episode_id, media_id))

    def report_index_download(self, episode_id):
        self._downloader.to_screen(u'[comedycentral] %s: Downloading show index' % episode_id)

    def _print_formats(self, formats):
        print('Available formats:')
        for x in formats:
            print('%s\t:\t%s\t[%s]' %(x, self._video_extensions.get(x, 'mp4'), self._video_dimensions.get(x, '???')))


    def _real_extract(self, url):
        mobj = re.match(self._VALID_URL, url, re.VERBOSE)
        if mobj is None:
            self._downloader.trouble(u'ERROR: invalid URL: %s' % url)
            return

        if mobj.group('shortname'):
            if mobj.group('shortname') in ('tds', 'thedailyshow'):
                url = u'http://www.thedailyshow.com/full-episodes/'
            else:
                url = u'http://www.colbertnation.com/full-episodes/'
            mobj = re.match(self._VALID_URL, url, re.VERBOSE)
            assert mobj is not None

        if mobj.group('clip'):
            if mobj.group('showname') == 'thedailyshow':
                epTitle = mobj.group('tdstitle')
            else:
                epTitle = mobj.group('cntitle')
            dlNewest = False
        else:
            dlNewest = not mobj.group('episode')
            if dlNewest:
                epTitle = mobj.group('showname')
            else:
                epTitle = mobj.group('episode')

        req = compat_urllib_request.Request(url)
        self.report_extraction(epTitle)
        try:
            htmlHandle = compat_urllib_request.urlopen(req)
            html = htmlHandle.read()
            webpage = html.decode('utf-8')
        except (compat_urllib_error.URLError, compat_http_client.HTTPException, socket.error) as err:
            self._downloader.trouble(u'ERROR: unable to download webpage: %s' % compat_str(err))
            return
        if dlNewest:
            url = htmlHandle.geturl()
            mobj = re.match(self._VALID_URL, url, re.VERBOSE)
            if mobj is None:
                self._downloader.trouble(u'ERROR: Invalid redirected URL: ' + url)
                return
            if mobj.group('episode') == '':
                self._downloader.trouble(u'ERROR: Redirected URL is still not specific: ' + url)
                return
            epTitle = mobj.group('episode')

        mMovieParams = re.findall('(?:<param name="movie" value="|var url = ")(http://media.mtvnservices.com/([^"]*(?:episode|video).*?:.*?))"', webpage)

        if len(mMovieParams) == 0:
            # The Colbert Report embeds the information in a without
            # a URL prefix; so extract the alternate reference
            # and then add the URL prefix manually.

            altMovieParams = re.findall('data-mgid="([^"]*(?:episode|video).*?:.*?)"', webpage)
            if len(altMovieParams) == 0:
                self._downloader.trouble(u'ERROR: unable to find Flash URL in webpage ' + url)
                return
            else:
                mMovieParams = [("http://media.mtvnservices.com/" + altMovieParams[0], altMovieParams[0])]

        uri = mMovieParams[0][1]
        indexUrl = 'http://shadow.comedycentral.com/feeds/video_player/mrss/?' + compat_urllib_parse.urlencode({'uri': uri})
        self.report_index_download(epTitle)
        try:
            indexXml = compat_urllib_request.urlopen(indexUrl).read()
        except (compat_urllib_error.URLError, compat_http_client.HTTPException, socket.error) as err:
            self._downloader.trouble(u'ERROR: unable to download episode index: ' + compat_str(err))
            return

        results = []

        idoc = xml.etree.ElementTree.fromstring(indexXml)
        itemEls = idoc.findall('.//item')
        for partNum,itemEl in enumerate(itemEls):
            mediaId = itemEl.findall('./guid')[0].text
            shortMediaId = mediaId.split(':')[-1]
            showId = mediaId.split(':')[-2].replace('.com', '')
            officialTitle = itemEl.findall('./title')[0].text
            officialDate = itemEl.findall('./pubDate')[0].text

            configUrl = ('http://www.comedycentral.com/global/feeds/entertainment/media/mediaGenEntertainment.jhtml?' +
                        compat_urllib_parse.urlencode({'uri': mediaId}))
            configReq = compat_urllib_request.Request(configUrl)
            self.report_config_download(epTitle, shortMediaId)
            try:
                configXml = compat_urllib_request.urlopen(configReq).read()
            except (compat_urllib_error.URLError, compat_http_client.HTTPException, socket.error) as err:
                self._downloader.trouble(u'ERROR: unable to download webpage: %s' % compat_str(err))
                return

            cdoc = xml.etree.ElementTree.fromstring(configXml)
            turls = []
            for rendition in cdoc.findall('.//rendition'):
                finfo = (rendition.attrib['bitrate'], rendition.findall('./src')[0].text)
                turls.append(finfo)

            if len(turls) == 0:
                self._downloader.trouble(u'\nERROR: unable to download ' + mediaId + ': No videos found')
                continue

            if self._downloader.params.get('listformats', None):
                self._print_formats([i[0] for i in turls])
                return

            # For now, just pick the highest bitrate
            format,rtmp_video_url = turls[-1]

            # Get the format arg from the arg stream
            req_format = self._downloader.params.get('format', None)

            # Select format if we can find one
            for f,v in turls:
                if f == req_format:
                    format, rtmp_video_url = f, v
                    break

            m = re.match(r'^rtmpe?://.*?/(?P<finalid>gsp.comedystor/.*)$', rtmp_video_url)
            if not m:
                raise ExtractorError(u'Cannot transform RTMP url')
            base = 'http://mtvnmobile.vo.llnwd.net/kip0/_pxn=1+_pxI0=Ripod-h264+_pxL0=undefined+_pxM0=+_pxK=18639+_pxE=mp4/44620/mtvnorigin/'
            video_url = base + m.group('finalid')

            effTitle = showId + u'-' + epTitle + u' part ' + compat_str(partNum+1)
            info = {
                'id': shortMediaId,
                'url': video_url,
                'uploader': showId,
                'upload_date': officialDate,
                'title': effTitle,
                'ext': 'mp4',
                'format': format,
                'thumbnail': None,
                'description': officialTitle,
            }
            results.append(info)

        return results


class EscapistIE(InfoExtractor):
    """Information extractor for The Escapist """

    _VALID_URL = r'^(https?://)?(www\.)?escapistmagazine\.com/videos/view/(?P<showname>[^/]+)/(?P<episode>[^/?]+)[/?]?.*$'
    IE_NAME = u'escapist'

    def report_extraction(self, showName):
        self._downloader.to_screen(u'[escapist] %s: Extracting information' % showName)

    def report_config_download(self, showName):
        self._downloader.to_screen(u'[escapist] %s: Downloading configuration' % showName)

    def _real_extract(self, url):
        mobj = re.match(self._VALID_URL, url)
        if mobj is None:
            self._downloader.trouble(u'ERROR: invalid URL: %s' % url)
            return
        showName = mobj.group('showname')
        videoId = mobj.group('episode')

        self.report_extraction(showName)
        try:
            webPage = compat_urllib_request.urlopen(url)
            webPageBytes = webPage.read()
            m = re.match(r'text/html; charset="?([^"]+)"?', webPage.headers['Content-Type'])
            webPage = webPageBytes.decode(m.group(1) if m else 'utf-8')
        except (compat_urllib_error.URLError, compat_http_client.HTTPException, socket.error) as err:
            self._downloader.trouble(u'ERROR: unable to download webpage: ' + compat_str(err))
            return

        descMatch = re.search('<meta name="description" content="([^"]*)"', webPage)
        description = unescapeHTML(descMatch.group(1))
        imgMatch = re.search('<meta property="og:image" content="([^"]*)"', webPage)
        imgUrl = unescapeHTML(imgMatch.group(1))
        playerUrlMatch = re.search('<meta property="og:video" content="([^"]*)"', webPage)
        playerUrl = unescapeHTML(playerUrlMatch.group(1))
        configUrlMatch = re.search('config=(.*)$', playerUrl)
        configUrl = compat_urllib_parse.unquote(configUrlMatch.group(1))

        self.report_config_download(showName)
        try:
            configJSON = compat_urllib_request.urlopen(configUrl)
            m = re.match(r'text/html; charset="?([^"]+)"?', configJSON.headers['Content-Type'])
            configJSON = configJSON.read().decode(m.group(1) if m else 'utf-8')
        except (compat_urllib_error.URLError, compat_http_client.HTTPException, socket.error) as err:
            self._downloader.trouble(u'ERROR: unable to download configuration: ' + compat_str(err))
            return

        # Technically, it's JavaScript, not JSON
        configJSON = configJSON.replace("'", '"')

        try:
            config = json.loads(configJSON)
        except (ValueError,) as err:
            self._downloader.trouble(u'ERROR: Invalid JSON in configuration file: ' + compat_str(err))
            return

        playlist = config['playlist']
        videoUrl = playlist[1]['url']

        info = {
            'id': videoId,
            'url': videoUrl,
            'uploader': showName,
            'upload_date': None,
            'title': showName,
            'ext': 'mp4',
            'thumbnail': imgUrl,
            'description': description,
            'player_url': playerUrl,
        }

        return [info]

class CollegeHumorIE(InfoExtractor):
    """Information extractor for collegehumor.com"""

    _WORKING = False
    _VALID_URL = r'^(?:https?://)?(?:www\.)?collegehumor\.com/video/(?P<videoid>[0-9]+)/(?P<shorttitle>.*)$'
    IE_NAME = u'collegehumor'

    def report_manifest(self, video_id):
        """Report information extraction."""
        self._downloader.to_screen(u'[%s] %s: Downloading XML manifest' % (self.IE_NAME, video_id))

    def report_extraction(self, video_id):
        """Report information extraction."""
        self._downloader.to_screen(u'[%s] %s: Extracting information' % (self.IE_NAME, video_id))

    def _real_extract(self, url):
        mobj = re.match(self._VALID_URL, url)
        if mobj is None:
            self._downloader.trouble(u'ERROR: invalid URL: %s' % url)
            return
        video_id = mobj.group('videoid')

        info = {
            'id': video_id,
            'uploader': None,
            'upload_date': None,
        }

        self.report_extraction(video_id)
        xmlUrl = 'http://www.collegehumor.com/moogaloop/video/' + video_id
        try:
            metaXml = compat_urllib_request.urlopen(xmlUrl).read()
        except (compat_urllib_error.URLError, compat_http_client.HTTPException, socket.error) as err:
            self._downloader.trouble(u'ERROR: unable to download video info XML: %s' % compat_str(err))
            return

        mdoc = xml.etree.ElementTree.fromstring(metaXml)
        try:
            videoNode = mdoc.findall('./video')[0]
            info['description'] = videoNode.findall('./description')[0].text
            info['title'] = videoNode.findall('./caption')[0].text
            info['thumbnail'] = videoNode.findall('./thumbnail')[0].text
            manifest_url = videoNode.findall('./file')[0].text
        except IndexError:
            self._downloader.trouble(u'\nERROR: Invalid metadata XML file')
            return

        manifest_url += '?hdcore=2.10.3'
        self.report_manifest(video_id)
        try:
            manifestXml = compat_urllib_request.urlopen(manifest_url).read()
        except (compat_urllib_error.URLError, compat_http_client.HTTPException, socket.error) as err:
            self._downloader.trouble(u'ERROR: unable to download video info XML: %s' % compat_str(err))
            return

        adoc = xml.etree.ElementTree.fromstring(manifestXml)
        try:
            media_node = adoc.findall('./{http://ns.adobe.com/f4m/1.0}media')[0]
            node_id = media_node.attrib['url']
            video_id = adoc.findall('./{http://ns.adobe.com/f4m/1.0}id')[0].text
        except IndexError as err:
            self._downloader.trouble(u'\nERROR: Invalid manifest file')
            return

        url_pr = compat_urllib_parse_urlparse(manifest_url)
        url = url_pr.scheme + '://' + url_pr.netloc + '/z' + video_id[:-2] + '/' + node_id + 'Seg1-Frag1'

        info['url'] = url
        info['ext'] = 'f4f'
        return [info]


class XVideosIE(InfoExtractor):
    """Information extractor for xvideos.com"""

    _VALID_URL = r'^(?:https?://)?(?:www\.)?xvideos\.com/video([0-9]+)(?:.*)'
    IE_NAME = u'xvideos'

    def report_extraction(self, video_id):
        """Report information extraction."""
        self._downloader.to_screen(u'[%s] %s: Extracting information' % (self.IE_NAME, video_id))

    def _real_extract(self, url):
        mobj = re.match(self._VALID_URL, url)
        if mobj is None:
            self._downloader.trouble(u'ERROR: invalid URL: %s' % url)
            return
        video_id = mobj.group(1)

        webpage = self._download_webpage(url, video_id)

        self.report_extraction(video_id)


        # Extract video URL
        mobj = re.search(r'flv_url=(.+?)&', webpage)
        if mobj is None:
            self._downloader.trouble(u'ERROR: unable to extract video url')
            return
        video_url = compat_urllib_parse.unquote(mobj.group(1))


        # Extract title
        mobj = re.search(r'<title>(.*?)\s+-\s+XVID', webpage)
        if mobj is None:
            self._downloader.trouble(u'ERROR: unable to extract video title')
            return
        video_title = mobj.group(1)


        # Extract video thumbnail
        mobj = re.search(r'http://(?:img.*?\.)xvideos.com/videos/thumbs/[a-fA-F0-9]+/[a-fA-F0-9]+/[a-fA-F0-9]+/[a-fA-F0-9]+/([a-fA-F0-9.]+jpg)', webpage)
        if mobj is None:
            self._downloader.trouble(u'ERROR: unable to extract video thumbnail')
            return
        video_thumbnail = mobj.group(0)

        info = {
            'id': video_id,
            'url': video_url,
            'uploader': None,
            'upload_date': None,
            'title': video_title,
            'ext': 'flv',
            'thumbnail': video_thumbnail,
            'description': None,
        }

        return [info]


class SoundcloudIE(InfoExtractor):
    """Information extractor for soundcloud.com
       To access the media, the uid of the song and a stream token
       must be extracted from the page source and the script must make
       a request to media.soundcloud.com/crossdomain.xml. Then
       the media can be grabbed by requesting from an url composed
       of the stream token and uid
     """

    _VALID_URL = r'^(?:https?://)?(?:www\.)?soundcloud\.com/([\w\d-]+)/([\w\d-]+)'
    IE_NAME = u'soundcloud'

    def __init__(self, downloader=None):
        InfoExtractor.__init__(self, downloader)

    def report_resolve(self, video_id):
        """Report information extraction."""
        self._downloader.to_screen(u'[%s] %s: Resolving id' % (self.IE_NAME, video_id))

    def report_extraction(self, video_id):
        """Report information extraction."""
        self._downloader.to_screen(u'[%s] %s: Retrieving stream' % (self.IE_NAME, video_id))

    def _real_extract(self, url):
        mobj = re.match(self._VALID_URL, url)
        if mobj is None:
            self._downloader.trouble(u'ERROR: invalid URL: %s' % url)
            return

        # extract uploader (which is in the url)
        uploader = mobj.group(1)
        # extract simple title (uploader + slug of song title)
        slug_title =  mobj.group(2)
        simple_title = uploader + u'-' + slug_title

        self.report_resolve('%s/%s' % (uploader, slug_title))

        url = 'http://soundcloud.com/%s/%s' % (uploader, slug_title)
        resolv_url = 'http://api.soundcloud.com/resolve.json?url=' + url + '&client_id=b45b1aa10f1ac2941910a7f0d10f8e28'
        request = compat_urllib_request.Request(resolv_url)
        try:
            info_json_bytes = compat_urllib_request.urlopen(request).read()
            info_json = info_json_bytes.decode('utf-8')
        except (compat_urllib_error.URLError, compat_http_client.HTTPException, socket.error) as err:
            self._downloader.trouble(u'ERROR: unable to download video webpage: %s' % compat_str(err))
            return

        info = json.loads(info_json)
        video_id = info['id']
        self.report_extraction('%s/%s' % (uploader, slug_title))

        streams_url = 'https://api.sndcdn.com/i1/tracks/' + str(video_id) + '/streams?client_id=b45b1aa10f1ac2941910a7f0d10f8e28'
        request = compat_urllib_request.Request(streams_url)
        try:
            stream_json_bytes = compat_urllib_request.urlopen(request).read()
            stream_json = stream_json_bytes.decode('utf-8')
        except (compat_urllib_error.URLError, compat_http_client.HTTPException, socket.error) as err:
            self._downloader.trouble(u'ERROR: unable to download stream definitions: %s' % compat_str(err))
            return

        streams = json.loads(stream_json)
        mediaURL = streams['http_mp3_128_url']

        return [{
            'id':       info['id'],
            'url':      mediaURL,
            'uploader': info['user']['username'],
            'upload_date':  info['created_at'],
            'title':    info['title'],
            'ext':      u'mp3',
            'description': info['description'],
        }]


class InfoQIE(InfoExtractor):
    """Information extractor for infoq.com"""
    _VALID_URL = r'^(?:https?://)?(?:www\.)?infoq\.com/[^/]+/[^/]+$'

    def report_extraction(self, video_id):
        """Report information extraction."""
        self._downloader.to_screen(u'[%s] %s: Extracting information' % (self.IE_NAME, video_id))

    def _real_extract(self, url):
        mobj = re.match(self._VALID_URL, url)
        if mobj is None:
            self._downloader.trouble(u'ERROR: invalid URL: %s' % url)
            return

        webpage = self._download_webpage(url, video_id=url)
        self.report_extraction(url)

        # Extract video URL
        mobj = re.search(r"jsclassref='([^']*)'", webpage)
        if mobj is None:
            self._downloader.trouble(u'ERROR: unable to extract video url')
            return
        real_id = compat_urllib_parse.unquote(base64.b64decode(mobj.group(1).encode('ascii')).decode('utf-8'))
        video_url = 'rtmpe://video.infoq.com/cfx/st/' + real_id

        # Extract title
        mobj = re.search(r'contentTitle = "(.*?)";', webpage)
        if mobj is None:
            self._downloader.trouble(u'ERROR: unable to extract video title')
            return
        video_title = mobj.group(1)

        # Extract description
        video_description = u'No description available.'
        mobj = re.search(r'<meta name="description" content="(.*)"(?:\s*/)?>', webpage)
        if mobj is not None:
            video_description = mobj.group(1)

        video_filename = video_url.split('/')[-1]
        video_id, extension = video_filename.split('.')

        info = {
            'id': video_id,
            'url': video_url,
            'uploader': None,
            'upload_date': None,
            'title': video_title,
            'ext': extension, # Extension is always(?) mp4, but seems to be flv
            'thumbnail': None,
            'description': video_description,
        }

        return [info]

class MixcloudIE(InfoExtractor):
    """Information extractor for www.mixcloud.com"""

    _WORKING = False # New API, but it seems good http://www.mixcloud.com/developers/documentation/
    _VALID_URL = r'^(?:https?://)?(?:www\.)?mixcloud\.com/([\w\d-]+)/([\w\d-]+)'
    IE_NAME = u'mixcloud'

    def __init__(self, downloader=None):
        InfoExtractor.__init__(self, downloader)

    def report_download_json(self, file_id):
        """Report JSON download."""
        self._downloader.to_screen(u'[%s] Downloading json' % self.IE_NAME)

    def report_extraction(self, file_id):
        """Report information extraction."""
        self._downloader.to_screen(u'[%s] %s: Extracting information' % (self.IE_NAME, file_id))

    def get_urls(self, jsonData, fmt, bitrate='best'):
        """Get urls from 'audio_formats' section in json"""
        file_url = None
        try:
            bitrate_list = jsonData[fmt]
            if bitrate is None or bitrate == 'best' or bitrate not in bitrate_list:
                bitrate = max(bitrate_list) # select highest

            url_list = jsonData[fmt][bitrate]
        except TypeError: # we have no bitrate info.
            url_list = jsonData[fmt]
        return url_list

    def check_urls(self, url_list):
        """Returns 1st active url from list"""
        for url in url_list:
            try:
                compat_urllib_request.urlopen(url)
                return url
            except (compat_urllib_error.URLError, compat_http_client.HTTPException, socket.error) as err:
                url = None

        return None

    def _print_formats(self, formats):
        print('Available formats:')
        for fmt in formats.keys():
            for b in formats[fmt]:
                try:
                    ext = formats[fmt][b][0]
                    print('%s\t%s\t[%s]' % (fmt, b, ext.split('.')[-1]))
                except TypeError: # we have no bitrate info
                    ext = formats[fmt][0]
                    print('%s\t%s\t[%s]' % (fmt, '??', ext.split('.')[-1]))
                    break

    def _real_extract(self, url):
        mobj = re.match(self._VALID_URL, url)
        if mobj is None:
            self._downloader.trouble(u'ERROR: invalid URL: %s' % url)
            return
        # extract uploader & filename from url
        uploader = mobj.group(1).decode('utf-8')
        file_id = uploader + "-" + mobj.group(2).decode('utf-8')

        # construct API request
        file_url = 'http://www.mixcloud.com/api/1/cloudcast/' + '/'.join(url.split('/')[-3:-1]) + '.json'
        # retrieve .json file with links to files
        request = compat_urllib_request.Request(file_url)
        try:
            self.report_download_json(file_url)
            jsonData = compat_urllib_request.urlopen(request).read()
        except (compat_urllib_error.URLError, compat_http_client.HTTPException, socket.error) as err:
            self._downloader.trouble(u'ERROR: Unable to retrieve file: %s' % compat_str(err))
            return

        # parse JSON
        json_data = json.loads(jsonData)
        player_url = json_data['player_swf_url']
        formats = dict(json_data['audio_formats'])

        req_format = self._downloader.params.get('format', None)
        bitrate = None

        if self._downloader.params.get('listformats', None):
            self._print_formats(formats)
            return

        if req_format is None or req_format == 'best':
            for format_param in formats.keys():
                url_list = self.get_urls(formats, format_param)
                # check urls
                file_url = self.check_urls(url_list)
                if file_url is not None:
                    break # got it!
        else:
            if req_format not in formats:
                self._downloader.trouble(u'ERROR: format is not available')
                return

            url_list = self.get_urls(formats, req_format)
            file_url = self.check_urls(url_list)
            format_param = req_format

        return [{
            'id': file_id.decode('utf-8'),
            'url': file_url.decode('utf-8'),
            'uploader': uploader.decode('utf-8'),
            'upload_date': None,
            'title': json_data['name'],
            'ext': file_url.split('.')[-1].decode('utf-8'),
            'format': (format_param is None and u'NA' or format_param.decode('utf-8')),
            'thumbnail': json_data['thumbnail_url'],
            'description': json_data['description'],
            'player_url': player_url.decode('utf-8'),
        }]

class StanfordOpenClassroomIE(InfoExtractor):
    """Information extractor for Stanford's Open ClassRoom"""

    _VALID_URL = r'^(?:https?://)?openclassroom.stanford.edu(?P<path>/?|(/MainFolder/(?:HomePage|CoursePage|VideoPage)\.php([?]course=(?P<course>[^&]+)(&video=(?P<video>[^&]+))?(&.*)?)?))$'
    IE_NAME = u'stanfordoc'

    def report_download_webpage(self, objid):
        """Report information extraction."""
        self._downloader.to_screen(u'[%s] %s: Downloading webpage' % (self.IE_NAME, objid))

    def report_extraction(self, video_id):
        """Report information extraction."""
        self._downloader.to_screen(u'[%s] %s: Extracting information' % (self.IE_NAME, video_id))

    def _real_extract(self, url):
        mobj = re.match(self._VALID_URL, url)
        if mobj is None:
            raise ExtractorError(u'Invalid URL: %s' % url)

        if mobj.group('course') and mobj.group('video'): # A specific video
            course = mobj.group('course')
            video = mobj.group('video')
            info = {
                'id': course + '_' + video,
                'uploader': None,
                'upload_date': None,
            }

            self.report_extraction(info['id'])
            baseUrl = 'http://openclassroom.stanford.edu/MainFolder/courses/' + course + '/videos/'
            xmlUrl = baseUrl + video + '.xml'
            try:
                metaXml = compat_urllib_request.urlopen(xmlUrl).read()
            except (compat_urllib_error.URLError, compat_http_client.HTTPException, socket.error) as err:
                self._downloader.trouble(u'ERROR: unable to download video info XML: %s' % compat_str(err))
                return
            mdoc = xml.etree.ElementTree.fromstring(metaXml)
            try:
                info['title'] = mdoc.findall('./title')[0].text
                info['url'] = baseUrl + mdoc.findall('./videoFile')[0].text
            except IndexError:
                self._downloader.trouble(u'\nERROR: Invalid metadata XML file')
                return
            info['ext'] = info['url'].rpartition('.')[2]
            return [info]
        elif mobj.group('course'): # A course page
            course = mobj.group('course')
            info = {
                'id': course,
                'type': 'playlist',
                'uploader': None,
                'upload_date': None,
            }

            coursepage = self._download_webpage(url, info['id'],
                                        note='Downloading course info page',
                                        errnote='Unable to download course info page')

            m = re.search('<h1>([^<]+)</h1>', coursepage)
            if m:
                info['title'] = unescapeHTML(m.group(1))
            else:
                info['title'] = info['id']

            m = re.search('<description>([^<]+)</description>', coursepage)
            if m:
                info['description'] = unescapeHTML(m.group(1))

            links = orderedSet(re.findall('<a href="(VideoPage.php\?[^"]+)">', coursepage))
            info['list'] = [
                {
                    'type': 'reference',
                    'url': 'http://openclassroom.stanford.edu/MainFolder/' + unescapeHTML(vpage),
                }
                    for vpage in links]
            results = []
            for entry in info['list']:
                assert entry['type'] == 'reference'
                results += self.extract(entry['url'])
            return results
        else: # Root page
            info = {
                'id': 'Stanford OpenClassroom',
                'type': 'playlist',
                'uploader': None,
                'upload_date': None,
            }

            self.report_download_webpage(info['id'])
            rootURL = 'http://openclassroom.stanford.edu/MainFolder/HomePage.php'
            try:
                rootpage = compat_urllib_request.urlopen(rootURL).read()
            except (compat_urllib_error.URLError, compat_http_client.HTTPException, socket.error) as err:
                self._downloader.trouble(u'ERROR: unable to download course info page: ' + compat_str(err))
                return

            info['title'] = info['id']

            links = orderedSet(re.findall('<a href="(CoursePage.php\?[^"]+)">', rootpage))
            info['list'] = [
                {
                    'type': 'reference',
                    'url': 'http://openclassroom.stanford.edu/MainFolder/' + unescapeHTML(cpage),
                }
                    for cpage in links]

            results = []
            for entry in info['list']:
                assert entry['type'] == 'reference'
                results += self.extract(entry['url'])
            return results

class MTVIE(InfoExtractor):
    """Information extractor for MTV.com"""

    _VALID_URL = r'^(?P<proto>https?://)?(?:www\.)?mtv\.com/videos/[^/]+/(?P<videoid>[0-9]+)/[^/]+$'
    IE_NAME = u'mtv'

    def report_extraction(self, video_id):
        """Report information extraction."""
        self._downloader.to_screen(u'[%s] %s: Extracting information' % (self.IE_NAME, video_id))

    def _real_extract(self, url):
        mobj = re.match(self._VALID_URL, url)
        if mobj is None:
            self._downloader.trouble(u'ERROR: invalid URL: %s' % url)
            return
        if not mobj.group('proto'):
            url = 'http://' + url
        video_id = mobj.group('videoid')

        webpage = self._download_webpage(url, video_id)

        mobj = re.search(r'<meta name="mtv_vt" content="([^"]+)"/>', webpage)
        if mobj is None:
            self._downloader.trouble(u'ERROR: unable to extract song name')
            return
        song_name = unescapeHTML(mobj.group(1).decode('iso-8859-1'))
        mobj = re.search(r'<meta name="mtv_an" content="([^"]+)"/>', webpage)
        if mobj is None:
            self._downloader.trouble(u'ERROR: unable to extract performer')
            return
        performer = unescapeHTML(mobj.group(1).decode('iso-8859-1'))
        video_title = performer + ' - ' + song_name

        mobj = re.search(r'<meta name="mtvn_uri" content="([^"]+)"/>', webpage)
        if mobj is None:
            self._downloader.trouble(u'ERROR: unable to mtvn_uri')
            return
        mtvn_uri = mobj.group(1)

        mobj = re.search(r'MTVN.Player.defaultPlaylistId = ([0-9]+);', webpage)
        if mobj is None:
            self._downloader.trouble(u'ERROR: unable to extract content id')
            return
        content_id = mobj.group(1)

        videogen_url = 'http://www.mtv.com/player/includes/mediaGen.jhtml?uri=' + mtvn_uri + '&id=' + content_id + '&vid=' + video_id + '&ref=www.mtvn.com&viewUri=' + mtvn_uri
        self.report_extraction(video_id)
        request = compat_urllib_request.Request(videogen_url)
        try:
            metadataXml = compat_urllib_request.urlopen(request).read()
        except (compat_urllib_error.URLError, compat_http_client.HTTPException, socket.error) as err:
            self._downloader.trouble(u'ERROR: unable to download video metadata: %s' % compat_str(err))
            return

        mdoc = xml.etree.ElementTree.fromstring(metadataXml)
        renditions = mdoc.findall('.//rendition')

        # For now, always pick the highest quality.
        rendition = renditions[-1]

        try:
            _,_,ext = rendition.attrib['type'].partition('/')
            format = ext + '-' + rendition.attrib['width'] + 'x' + rendition.attrib['height'] + '_' + rendition.attrib['bitrate']
            video_url = rendition.find('./src').text
        except KeyError:
            self._downloader.trouble('Invalid rendition field.')
            return

        info = {
            'id': video_id,
            'url': video_url,
            'uploader': performer,
            'upload_date': None,
            'title': video_title,
            'ext': ext,
            'format': format,
        }

        return [info]


class YoukuIE(InfoExtractor):
    _VALID_URL =  r'(?:http://)?v\.youku\.com/v_show/id_(?P<ID>[A-Za-z0-9]+)\.html'

    def report_download_webpage(self, file_id):
        """Report webpage download."""
        self._downloader.to_screen(u'[%s] %s: Downloading webpage' % (self.IE_NAME, file_id))

    def report_extraction(self, file_id):
        """Report information extraction."""
        self._downloader.to_screen(u'[%s] %s: Extracting information' % (self.IE_NAME, file_id))

    def _gen_sid(self):
        nowTime = int(time.time() * 1000)
        random1 = random.randint(1000,1998)
        random2 = random.randint(1000,9999)

        return "%d%d%d" %(nowTime,random1,random2)

    def _get_file_ID_mix_string(self, seed):
        mixed = []
        source = list("abcdefghijklmnopqrstuvwxyzABCDEFGHIJKLMNOPQRSTUVWXYZ/\:._-1234567890")
        seed = float(seed)
        for i in range(len(source)):
            seed  =  (seed * 211 + 30031 ) % 65536
            index  =  math.floor(seed / 65536 * len(source) )
            mixed.append(source[int(index)])
            source.remove(source[int(index)])
        #return ''.join(mixed)
        return mixed

    def _get_file_id(self, fileId, seed):
        mixed = self._get_file_ID_mix_string(seed)
        ids = fileId.split('*')
        realId = []
        for ch in ids:
            if ch:
                realId.append(mixed[int(ch)])
        return ''.join(realId)

    def _real_extract(self, url):
        mobj = re.match(self._VALID_URL, url)
        if mobj is None:
            self._downloader.trouble(u'ERROR: invalid URL: %s' % url)
            return
        video_id = mobj.group('ID')

        info_url = 'http://v.youku.com/player/getPlayList/VideoIDS/' + video_id

        request = compat_urllib_request.Request(info_url, None, std_headers)
        try:
            self.report_download_webpage(video_id)
            jsondata = compat_urllib_request.urlopen(request).read()
        except (compat_urllib_error.URLError, compat_http_client.HTTPException, socket.error) as err:
            self._downloader.trouble(u'ERROR: Unable to retrieve video webpage: %s' % compat_str(err))
            return

        self.report_extraction(video_id)
        try:
            jsonstr = jsondata.decode('utf-8')
            config = json.loads(jsonstr)

            video_title =  config['data'][0]['title']
            seed = config['data'][0]['seed']

            format = self._downloader.params.get('format', None)
            supported_format = list(config['data'][0]['streamfileids'].keys())

            if format is None or format == 'best':
                if 'hd2' in supported_format:
                    format = 'hd2'
                else:
                    format = 'flv'
                ext = u'flv'
            elif format == 'worst':
                format = 'mp4'
                ext = u'mp4'
            else:
                format = 'flv'
                ext = u'flv'


            fileid = config['data'][0]['streamfileids'][format]
            keys = [s['k'] for s in config['data'][0]['segs'][format]]
        except (UnicodeDecodeError, ValueError, KeyError):
            self._downloader.trouble(u'ERROR: unable to extract info section')
            return

        files_info=[]
        sid = self._gen_sid()
        fileid = self._get_file_id(fileid, seed)

        #column 8,9 of fileid represent the segment number
        #fileid[7:9] should be changed
        for index, key in enumerate(keys):

            temp_fileid = '%s%02X%s' % (fileid[0:8], index, fileid[10:])
            download_url = 'http://f.youku.com/player/getFlvPath/sid/%s_%02X/st/flv/fileid/%s?k=%s' % (sid, index, temp_fileid, key)

            info = {
                'id': '%s_part%02d' % (video_id, index),
                'url': download_url,
                'uploader': None,
                'upload_date': None,
                'title': video_title,
                'ext': ext,
            }
            files_info.append(info)

        return files_info


class XNXXIE(InfoExtractor):
    """Information extractor for xnxx.com"""

    _VALID_URL = r'^(?:https?://)?video\.xnxx\.com/video([0-9]+)/(.*)'
    IE_NAME = u'xnxx'
    VIDEO_URL_RE = r'flv_url=(.*?)&amp;'
    VIDEO_TITLE_RE = r'<title>(.*?)\s+-\s+XNXX.COM'
    VIDEO_THUMB_RE = r'url_bigthumb=(.*?)&amp;'

    def report_webpage(self, video_id):
        """Report information extraction"""
        self._downloader.to_screen(u'[%s] %s: Downloading webpage' % (self.IE_NAME, video_id))

    def report_extraction(self, video_id):
        """Report information extraction"""
        self._downloader.to_screen(u'[%s] %s: Extracting information' % (self.IE_NAME, video_id))

    def _real_extract(self, url):
        mobj = re.match(self._VALID_URL, url)
        if mobj is None:
            self._downloader.trouble(u'ERROR: invalid URL: %s' % url)
            return
        video_id = mobj.group(1)

        self.report_webpage(video_id)

        # Get webpage content
        try:
            webpage_bytes = compat_urllib_request.urlopen(url).read()
            webpage = webpage_bytes.decode('utf-8')
        except (compat_urllib_error.URLError, compat_http_client.HTTPException, socket.error) as err:
            self._downloader.trouble(u'ERROR: unable to download video webpage: %s' % err)
            return

        result = re.search(self.VIDEO_URL_RE, webpage)
        if result is None:
            self._downloader.trouble(u'ERROR: unable to extract video url')
            return
        video_url = compat_urllib_parse.unquote(result.group(1))

        result = re.search(self.VIDEO_TITLE_RE, webpage)
        if result is None:
            self._downloader.trouble(u'ERROR: unable to extract video title')
            return
        video_title = result.group(1)

        result = re.search(self.VIDEO_THUMB_RE, webpage)
        if result is None:
            self._downloader.trouble(u'ERROR: unable to extract video thumbnail')
            return
        video_thumbnail = result.group(1)

        return [{
            'id': video_id,
            'url': video_url,
            'uploader': None,
            'upload_date': None,
            'title': video_title,
            'ext': 'flv',
            'thumbnail': video_thumbnail,
            'description': None,
        }]


class GooglePlusIE(InfoExtractor):
    """Information extractor for plus.google.com."""

    _VALID_URL = r'(?:https://)?plus\.google\.com/(?:[^/]+/)*?posts/(\w+)'
    IE_NAME = u'plus.google'

    def __init__(self, downloader=None):
        InfoExtractor.__init__(self, downloader)

    def report_extract_entry(self, url):
        """Report downloading extry"""
        self._downloader.to_screen(u'[plus.google] Downloading entry: %s' % url)

    def report_date(self, upload_date):
        """Report downloading extry"""
        self._downloader.to_screen(u'[plus.google] Entry date: %s' % upload_date)

    def report_uploader(self, uploader):
        """Report downloading extry"""
        self._downloader.to_screen(u'[plus.google] Uploader: %s' % uploader)

    def report_title(self, video_title):
        """Report downloading extry"""
        self._downloader.to_screen(u'[plus.google] Title: %s' % video_title)

    def report_extract_vid_page(self, video_page):
        """Report information extraction."""
        self._downloader.to_screen(u'[plus.google] Extracting video page: %s' % video_page)

    def _real_extract(self, url):
        # Extract id from URL
        mobj = re.match(self._VALID_URL, url)
        if mobj is None:
            self._downloader.trouble(u'ERROR: Invalid URL: %s' % url)
            return

        post_url = mobj.group(0)
        video_id = mobj.group(1)

        video_extension = 'flv'

        # Step 1, Retrieve post webpage to extract further information
        self.report_extract_entry(post_url)
        request = compat_urllib_request.Request(post_url)
        try:
            webpage = compat_urllib_request.urlopen(request).read().decode('utf-8')
        except (compat_urllib_error.URLError, compat_http_client.HTTPException, socket.error) as err:
            self._downloader.trouble(u'ERROR: Unable to retrieve entry webpage: %s' % compat_str(err))
            return

        # Extract update date
        upload_date = None
        pattern = 'title="Timestamp">(.*?)</a>'
        mobj = re.search(pattern, webpage)
        if mobj:
            upload_date = mobj.group(1)
            # Convert timestring to a format suitable for filename
            upload_date = datetime.datetime.strptime(upload_date, "%Y-%m-%d")
            upload_date = upload_date.strftime('%Y%m%d')
        self.report_date(upload_date)

        # Extract uploader
        uploader = None
        pattern = r'rel\="author".*?>(.*?)</a>'
        mobj = re.search(pattern, webpage)
        if mobj:
            uploader = mobj.group(1)
        self.report_uploader(uploader)

        # Extract title
        # Get the first line for title
        video_title = u'NA'
        pattern = r'<meta name\=\"Description\" content\=\"(.*?)[\n<"]'
        mobj = re.search(pattern, webpage)
        if mobj:
            video_title = mobj.group(1)
        self.report_title(video_title)

        # Step 2, Stimulate clicking the image box to launch video
        pattern = '"(https\://plus\.google\.com/photos/.*?)",,"image/jpeg","video"\]'
        mobj = re.search(pattern, webpage)
        if mobj is None:
            self._downloader.trouble(u'ERROR: unable to extract video page URL')

        video_page = mobj.group(1)
        request = compat_urllib_request.Request(video_page)
        try:
            webpage = compat_urllib_request.urlopen(request).read().decode('utf-8')
        except (compat_urllib_error.URLError, compat_http_client.HTTPException, socket.error) as err:
            self._downloader.trouble(u'ERROR: Unable to retrieve video webpage: %s' % compat_str(err))
            return
        self.report_extract_vid_page(video_page)


        # Extract video links on video page
        """Extract video links of all sizes"""
        pattern = '\d+,\d+,(\d+),"(http\://redirector\.googlevideo\.com.*?)"'
        mobj = re.findall(pattern, webpage)
        if len(mobj) == 0:
            self._downloader.trouble(u'ERROR: unable to extract video links')

        # Sort in resolution
        links = sorted(mobj)

        # Choose the lowest of the sort, i.e. highest resolution
        video_url = links[-1]
        # Only get the url. The resolution part in the tuple has no use anymore
        video_url = video_url[-1]
        # Treat escaped \u0026 style hex
        try:
            video_url = video_url.decode("unicode_escape")
        except AttributeError: # Python 3
            video_url = bytes(video_url, 'ascii').decode('unicode-escape')


        return [{
            'id':       video_id,
            'url':      video_url,
            'uploader': uploader,
            'upload_date':  upload_date,
            'title':    video_title,
            'ext':      video_extension,
        }]

class NBAIE(InfoExtractor):
    _VALID_URL = r'^(?:https?://)?(?:watch\.|www\.)?nba\.com/(?:nba/)?video(/[^?]*)(\?.*)?$'
    IE_NAME = u'nba'

    def _real_extract(self, url):
        mobj = re.match(self._VALID_URL, url)
        if mobj is None:
            self._downloader.trouble(u'ERROR: invalid URL: %s' % url)
            return

        video_id = mobj.group(1)
        if video_id.endswith('/index.html'):
            video_id = video_id[:-len('/index.html')]

        webpage = self._download_webpage(url, video_id)

        video_url = u'http://ht-mobile.cdn.turner.com/nba/big' + video_id + '_nba_1280x720.mp4'
        def _findProp(rexp, default=None):
            m = re.search(rexp, webpage)
            if m:
                return unescapeHTML(m.group(1))
            else:
                return default

        shortened_video_id = video_id.rpartition('/')[2]
        title = _findProp(r'<meta property="og:title" content="(.*?)"', shortened_video_id).replace('NBA.com: ', '')
        info = {
            'id': shortened_video_id,
            'url': video_url,
            'ext': 'mp4',
            'title': title,
            'uploader_date': _findProp(r'<b>Date:</b> (.*?)</div>'),
            'description': _findProp(r'<div class="description">(.*?)</h1>'),
        }
        return [info]

class JustinTVIE(InfoExtractor):
    """Information extractor for justin.tv and twitch.tv"""
    # TODO: One broadcast may be split into multiple videos. The key
    # 'broadcast_id' is the same for all parts, and 'broadcast_part'
    # starts at 1 and increases. Can we treat all parts as one video?

    _VALID_URL = r"""(?x)^(?:http://)?(?:www\.)?(?:twitch|justin)\.tv/
        ([^/]+)(?:/b/([^/]+))?/?(?:\#.*)?$"""
    _JUSTIN_PAGE_LIMIT = 100
    IE_NAME = u'justin.tv'

    def report_extraction(self, file_id):
        """Report information extraction."""
        self._downloader.to_screen(u'[%s] %s: Extracting information' % (self.IE_NAME, file_id))

    def report_download_page(self, channel, offset):
        """Report attempt to download a single page of videos."""
        self._downloader.to_screen(u'[%s] %s: Downloading video information from %d to %d' %
                (self.IE_NAME, channel, offset, offset + self._JUSTIN_PAGE_LIMIT))

    # Return count of items, list of *valid* items
    def _parse_page(self, url):
        try:
            urlh = compat_urllib_request.urlopen(url)
            webpage_bytes = urlh.read()
            webpage = webpage_bytes.decode('utf-8', 'ignore')
        except (compat_urllib_error.URLError, compat_http_client.HTTPException, socket.error) as err:
            self._downloader.trouble(u'ERROR: unable to download video info JSON: %s' % compat_str(err))
            return

        response = json.loads(webpage)
        if type(response) != list:
            error_text = response.get('error', 'unknown error')
            self._downloader.trouble(u'ERROR: Justin.tv API: %s' % error_text)
            return
        info = []
        for clip in response:
            video_url = clip['video_file_url']
            if video_url:
                video_extension = os.path.splitext(video_url)[1][1:]
                video_date = re.sub('-', '', clip['start_time'][:10])
                video_uploader_id = clip.get('user_id', clip.get('channel_id'))
                video_id = clip['id']
                video_title = clip.get('title', video_id)
                info.append({
                    'id': video_id,
                    'url': video_url,
                    'title': video_title,
                    'uploader': clip.get('channel_name', video_uploader_id),
                    'uploader_id': video_uploader_id,
                    'upload_date': video_date,
                    'ext': video_extension,
                })
        return (len(response), info)

    def _real_extract(self, url):
        mobj = re.match(self._VALID_URL, url)
        if mobj is None:
            self._downloader.trouble(u'ERROR: invalid URL: %s' % url)
            return

        api = 'http://api.justin.tv'
        video_id = mobj.group(mobj.lastindex)
        paged = False
        if mobj.lastindex == 1:
            paged = True
            api += '/channel/archives/%s.json'
        else:
            api += '/broadcast/by_archive/%s.json'
        api = api % (video_id,)

        self.report_extraction(video_id)

        info = []
        offset = 0
        limit = self._JUSTIN_PAGE_LIMIT
        while True:
            if paged:
                self.report_download_page(video_id, offset)
            page_url = api + ('?offset=%d&limit=%d' % (offset, limit))
            page_count, page_info = self._parse_page(page_url)
            info.extend(page_info)
            if not paged or page_count != limit:
                break
            offset += limit
        return info

class FunnyOrDieIE(InfoExtractor):
    _VALID_URL = r'^(?:https?://)?(?:www\.)?funnyordie\.com/videos/(?P<id>[0-9a-f]+)/.*$'

    def _real_extract(self, url):
        mobj = re.match(self._VALID_URL, url)
        if mobj is None:
            self._downloader.trouble(u'ERROR: invalid URL: %s' % url)
            return

        video_id = mobj.group('id')
        webpage = self._download_webpage(url, video_id)

        m = re.search(r'<video[^>]*>\s*<source[^>]*>\s*<source src="(?P<url>[^"]+)"', webpage, re.DOTALL)
        if not m:
            self._downloader.trouble(u'ERROR: unable to find video information')
        video_url = unescapeHTML(m.group('url'))

        m = re.search(r"class='player_page_h1'>\s+<a.*?>(?P<title>.*?)</a>", webpage)
        if not m:
            self._downloader.trouble(u'Cannot find video title')
        title = unescapeHTML(m.group('title'))

        m = re.search(r'<meta property="og:description" content="(?P<desc>.*?)"', webpage)
        if m:
            desc = unescapeHTML(m.group('desc'))
        else:
            desc = None

        info = {
            'id': video_id,
            'url': video_url,
            'ext': 'mp4',
            'title': title,
            'description': desc,
        }
        return [info]

class SteamIE(InfoExtractor):
    _VALID_URL = r"""http://store.steampowered.com/
                (?P<urltype>video|app)/ #If the page is only for videos or for a game
                (?P<gameID>\d+)/?
                (?P<videoID>\d*)(?P<extra>\??) #For urltype == video we sometimes get the videoID
                """

    @classmethod
    def suitable(cls, url):
        """Receives a URL and returns True if suitable for this IE."""
        return re.match(cls._VALID_URL, url, re.VERBOSE) is not None

    def _real_extract(self, url):
        m = re.match(self._VALID_URL, url, re.VERBOSE)
        urlRE = r"'movie_(?P<videoID>\d+)': \{\s*FILENAME: \"(?P<videoURL>[\w:/\.\?=]+)\"(,\s*MOVIE_NAME: \"(?P<videoName>[\w:/\.\?=\+-]+)\")?\s*\},"
        gameID = m.group('gameID')
        videourl = 'http://store.steampowered.com/video/%s/' % gameID
        webpage = self._download_webpage(videourl, gameID)
        mweb = re.finditer(urlRE, webpage)
        namesRE = r'<span class="title">(?P<videoName>.+?)</span>'
        titles = re.finditer(namesRE, webpage)
        thumbsRE = r'<img class="movie_thumb" src="(?P<thumbnail>.+?)">'
        thumbs = re.finditer(thumbsRE, webpage)
        videos = []
        for vid,vtitle,thumb in zip(mweb,titles,thumbs):
            video_id = vid.group('videoID')
            title = vtitle.group('videoName')
            video_url = vid.group('videoURL')
            video_thumb = thumb.group('thumbnail')
            if not video_url:
                self._downloader.trouble(u'ERROR: Cannot find video url for %s' % video_id)
            info = {
                'id':video_id,
                'url':video_url,
                'ext': 'flv',
                'title': unescapeHTML(title),
                'thumbnail': video_thumb
                  }
            videos.append(info)
        return videos

class UstreamIE(InfoExtractor):
    _VALID_URL = r'https?://www\.ustream\.tv/recorded/(?P<videoID>\d+)'
    IE_NAME = u'ustream'

    def _real_extract(self, url):
        m = re.match(self._VALID_URL, url)
        video_id = m.group('videoID')
        video_url = u'http://tcdn.ustream.tv/video/%s' % video_id
        webpage = self._download_webpage(url, video_id)
        m = re.search(r'data-title="(?P<title>.+)"',webpage)
        title = m.group('title')
        m = re.search(r'<a class="state" data-content-type="channel" data-content-id="(?P<uploader>\d+)"',webpage)
        uploader = m.group('uploader')
        info = {
                'id':video_id,
                'url':video_url,
                'ext': 'flv',
                'title': title,
                'uploader': uploader
                  }
        return [info]

class RBMARadioIE(InfoExtractor):
    _VALID_URL = r'https?://(?:www\.)?rbmaradio\.com/shows/(?P<videoID>[^/]+)$'

    def _real_extract(self, url):
        m = re.match(self._VALID_URL, url)
        video_id = m.group('videoID')

        webpage = self._download_webpage(url, video_id)
        m = re.search(r'<script>window.gon = {.*?};gon\.show=(.+?);</script>', webpage)
        if not m:
            raise ExtractorError(u'Cannot find metadata')
        json_data = m.group(1)

        try:
            data = json.loads(json_data)
        except ValueError as e:
            raise ExtractorError(u'Invalid JSON: ' + str(e))

        video_url = data['akamai_url'] + '&cbr=256'
        url_parts = compat_urllib_parse_urlparse(video_url)
        video_ext = url_parts.path.rpartition('.')[2]
        info = {
                'id': video_id,
                'url': video_url,
                'ext': video_ext,
                'title': data['title'],
                'description': data.get('teaser_text'),
                'location': data.get('country_of_origin'),
                'uploader': data.get('host', {}).get('name'),
                'uploader_id': data.get('host', {}).get('slug'),
                'thumbnail': data.get('image', {}).get('large_url_2x'),
                'duration': data.get('duration'),
        }
        return [info]


class YouPornIE(InfoExtractor):
    """Information extractor for youporn.com."""
    _VALID_URL = r'^(?:https?://)?(?:\w+\.)?youporn\.com/watch/(?P<videoid>[0-9]+)/(?P<title>[^/]+)'

    def _print_formats(self, formats):
        """Print all available formats"""
        print(u'Available formats:')
        print(u'ext\t\tformat')
        print(u'---------------------------------')
        for format in formats:
            print(u'%s\t\t%s'  % (format['ext'], format['format']))

    def _specific(self, req_format, formats):
        for x in formats:
            if(x["format"]==req_format):
                return x
        return None

    def _real_extract(self, url):
        mobj = re.match(self._VALID_URL, url)
        if mobj is None:
            self._downloader.trouble(u'ERROR: invalid URL: %s' % url)
            return

        video_id = mobj.group('videoid')

        req = compat_urllib_request.Request(url)
        req.add_header('Cookie', 'age_verified=1')
        webpage = self._download_webpage(req, video_id)

        # Get the video title
        result = re.search(r'<h1.*?>(?P<title>.*)</h1>', webpage)
        if result is None:
            raise ExtractorError(u'Unable to extract video title')
        video_title = result.group('title').strip()

        # Get the video date
        result = re.search(r'Date:</label>(?P<date>.*) </li>', webpage)
        if result is None:
            self._downloader.report_warning(u'unable to extract video date')
            upload_date = None
        else:
            upload_date = result.group('date').strip()

        # Get the video uploader
        result = re.search(r'Submitted:</label>(?P<uploader>.*)</li>', webpage)
        if result is None:
            self._downloader.report_warning(u'unable to extract uploader')
            video_uploader = None
        else:
            video_uploader = result.group('uploader').strip()
            video_uploader = clean_html( video_uploader )

        # Get all of the formats available
        DOWNLOAD_LIST_RE = r'(?s)<ul class="downloadList">(?P<download_list>.*?)</ul>'
        result = re.search(DOWNLOAD_LIST_RE, webpage)
        if result is None:
            raise ExtractorError(u'Unable to extract download list')
        download_list_html = result.group('download_list').strip()

        # Get all of the links from the page
        LINK_RE = r'(?s)<a href="(?P<url>[^"]+)">'
        links = re.findall(LINK_RE, download_list_html)
        if(len(links) == 0):
            raise ExtractorError(u'ERROR: no known formats available for video')

        self._downloader.to_screen(u'[youporn] Links found: %d' % len(links))

        formats = []
        for link in links:

            # A link looks like this:
            # http://cdn1.download.youporn.phncdn.com/201210/31/8004515/480p_370k_8004515/YouPorn%20-%20Nubile%20Films%20The%20Pillow%20Fight.mp4?nvb=20121113051249&nva=20121114051249&ir=1200&sr=1200&hash=014b882080310e95fb6a0
            # A path looks like this:
            # /201210/31/8004515/480p_370k_8004515/YouPorn%20-%20Nubile%20Films%20The%20Pillow%20Fight.mp4
            video_url = unescapeHTML( link )
            path = compat_urllib_parse_urlparse( video_url ).path
            extension = os.path.splitext( path )[1][1:]
            format = path.split('/')[4].split('_')[:2]
            size = format[0]
            bitrate = format[1]
            format = "-".join( format )
            title = u'%s-%s-%s' % (video_title, size, bitrate)

            formats.append({
                'id': video_id,
                'url': video_url,
                'uploader': video_uploader,
                'upload_date': upload_date,
                'title': title,
                'ext': extension,
                'format': format,
                'thumbnail': None,
                'description': None,
                'player_url': None
            })

        if self._downloader.params.get('listformats', None):
            self._print_formats(formats)
            return

        req_format = self._downloader.params.get('format', None)
        self._downloader.to_screen(u'[youporn] Format: %s' % req_format)

        if req_format is None or req_format == 'best':
            return [formats[0]]
        elif req_format == 'worst':
            return [formats[-1]]
        elif req_format in ('-1', 'all'):
            return formats
        else:
            format = self._specific( req_format, formats )
            if result is None:
                self._downloader.trouble(u'ERROR: requested format not available')
                return
            return [format]



class PornotubeIE(InfoExtractor):
    """Information extractor for pornotube.com."""
    _VALID_URL = r'^(?:https?://)?(?:\w+\.)?pornotube\.com(/c/(?P<channel>[0-9]+))?(/m/(?P<videoid>[0-9]+))(/(?P<title>.+))$'

    def _real_extract(self, url):
        mobj = re.match(self._VALID_URL, url)
        if mobj is None:
            self._downloader.trouble(u'ERROR: invalid URL: %s' % url)
            return

        video_id = mobj.group('videoid')
        video_title = mobj.group('title')

        # Get webpage content
        webpage = self._download_webpage(url, video_id)

        # Get the video URL
        VIDEO_URL_RE = r'url: "(?P<url>http://video[0-9].pornotube.com/.+\.flv)",'
        result = re.search(VIDEO_URL_RE, webpage)
        if result is None:
            self._downloader.trouble(u'ERROR: unable to extract video url')
            return
        video_url = compat_urllib_parse.unquote(result.group('url'))

        #Get the uploaded date
        VIDEO_UPLOADED_RE = r'<div class="video_added_by">Added (?P<date>[0-9\/]+) by'
        result = re.search(VIDEO_UPLOADED_RE, webpage)
        if result is None:
            self._downloader.trouble(u'ERROR: unable to extract video title')
            return
        upload_date = result.group('date')

        info = {'id': video_id,
                'url': video_url,
                'uploader': None,
                'upload_date': upload_date,
                'title': video_title,
                'ext': 'flv',
                'format': 'flv'}

        return [info]

class YouJizzIE(InfoExtractor):
    """Information extractor for youjizz.com."""
    _VALID_URL = r'^(?:https?://)?(?:\w+\.)?youjizz\.com/videos/(?P<videoid>[^.]+).html$'

    def _real_extract(self, url):
        mobj = re.match(self._VALID_URL, url)
        if mobj is None:
            self._downloader.trouble(u'ERROR: invalid URL: %s' % url)
            return

        video_id = mobj.group('videoid')

        # Get webpage content
        webpage = self._download_webpage(url, video_id)

        # Get the video title
        result = re.search(r'<title>(?P<title>.*)</title>', webpage)
        if result is None:
            raise ExtractorError(u'ERROR: unable to extract video title')
        video_title = result.group('title').strip()

        # Get the embed page
        result = re.search(r'https?://www.youjizz.com/videos/embed/(?P<videoid>[0-9]+)', webpage)
        if result is None:
            raise ExtractorError(u'ERROR: unable to extract embed page')

        embed_page_url = result.group(0).strip()
        video_id = result.group('videoid')

        webpage = self._download_webpage(embed_page_url, video_id)

        # Get the video URL
        result = re.search(r'so.addVariable\("file",encodeURIComponent\("(?P<source>[^"]+)"\)\);', webpage)
        if result is None:
            raise ExtractorError(u'ERROR: unable to extract video url')
        video_url = result.group('source')

        info = {'id': video_id,
                'url': video_url,
                'title': video_title,
                'ext': 'flv',
                'format': 'flv',
                'player_url': embed_page_url}

        return [info]

class EightTracksIE(InfoExtractor):
    IE_NAME = '8tracks'
    _VALID_URL = r'https?://8tracks.com/(?P<user>[^/]+)/(?P<id>[^/#]+)(?:#.*)?$'

    def _real_extract(self, url):
        mobj = re.match(self._VALID_URL, url)
        if mobj is None:
            raise ExtractorError(u'Invalid URL: %s' % url)
        playlist_id = mobj.group('id')

        webpage = self._download_webpage(url, playlist_id)

        m = re.search(r"PAGE.mix = (.*?);\n", webpage, flags=re.DOTALL)
        if not m:
            raise ExtractorError(u'Cannot find trax information')
        json_like = m.group(1)
        data = json.loads(json_like)

        session = str(random.randint(0, 1000000000))
        mix_id = data['id']
        track_count = data['tracks_count']
        first_url = 'http://8tracks.com/sets/%s/play?player=sm&mix_id=%s&format=jsonh' % (session, mix_id)
        next_url = first_url
        res = []
        for i in itertools.count():
            api_json = self._download_webpage(next_url, playlist_id,
                note=u'Downloading song information %s/%s' % (str(i+1), track_count),
                errnote=u'Failed to download song information')
            api_data = json.loads(api_json)
            track_data = api_data[u'set']['track']
            info = {
                'id': track_data['id'],
                'url': track_data['track_file_stream_url'],
                'title': track_data['performer'] + u' - ' + track_data['name'],
                'raw_title': track_data['name'],
                'uploader_id': data['user']['login'],
                'ext': 'm4a',
            }
            res.append(info)
            if api_data['set']['at_last_track']:
                break
            next_url = 'http://8tracks.com/sets/%s/next?player=sm&mix_id=%s&format=jsonh&track_id=%s' % (session, mix_id, track_data['id'])
        return res

class KeekIE(InfoExtractor):
    _VALID_URL = r'http://(?:www\.)?keek\.com/(?:!|\w+/keeks/)(?P<videoID>\w+)'
    IE_NAME = u'keek'

    def _real_extract(self, url):
        m = re.match(self._VALID_URL, url)
        video_id = m.group('videoID')
        video_url = u'http://cdn.keek.com/keek/video/%s' % video_id
        thumbnail = u'http://cdn.keek.com/keek/thumbnail/%s/w100/h75' % video_id
        webpage = self._download_webpage(url, video_id)
        m = re.search(r'<meta property="og:title" content="(?P<title>.+)"', webpage)
        title = unescapeHTML(m.group('title'))
        m = re.search(r'<div class="user-name-and-bio">[\S\s]+?<h2>(?P<uploader>.+?)</h2>', webpage)
        uploader = clean_html(m.group('uploader'))
        info = {
                'id': video_id,
                'url': video_url,
                'ext': 'mp4',
                'title': title,
                'thumbnail': thumbnail,
                'uploader': uploader
        }
        return [info]

class TEDIE(InfoExtractor):
    _VALID_URL=r'''http://www.ted.com/
                   (
                        ((?P<type_playlist>playlists)/(?P<playlist_id>\d+)) # We have a playlist
                        |
                        ((?P<type_talk>talks)) # We have a simple talk
                   )
                   /(?P<name>\w+) # Here goes the name and then ".html"
                   '''

    @classmethod
    def suitable(cls, url):
        """Receives a URL and returns True if suitable for this IE."""
        return re.match(cls._VALID_URL, url, re.VERBOSE) is not None

    def _real_extract(self, url):
        m=re.match(self._VALID_URL, url, re.VERBOSE)
        if m.group('type_talk'):
            return [self._talk_info(url)]
        else :
            playlist_id=m.group('playlist_id')
            name=m.group('name')
            self._downloader.to_screen(u'[%s] Getting info of playlist %s: "%s"' % (self.IE_NAME,playlist_id,name))
            return self._playlist_videos_info(url,name,playlist_id)

    def _talk_video_link(self,mediaSlug):
        '''Returns the video link for that mediaSlug'''
        return 'http://download.ted.com/talks/%s.mp4' % mediaSlug

    def _playlist_videos_info(self,url,name,playlist_id=0):
        '''Returns the videos of the playlist'''
        video_RE=r'''
                     <li\ id="talk_(\d+)"([.\s]*?)data-id="(?P<video_id>\d+)"
                     ([.\s]*?)data-playlist_item_id="(\d+)"
                     ([.\s]*?)data-mediaslug="(?P<mediaSlug>.+?)"
                     '''
        video_name_RE=r'<p\ class="talk-title"><a href="(?P<talk_url>/talks/(.+).html)">(?P<fullname>.+?)</a></p>'
        webpage=self._download_webpage(url, playlist_id, 'Downloading playlist webpage')
        m_videos=re.finditer(video_RE,webpage,re.VERBOSE)
        m_names=re.finditer(video_name_RE,webpage)
        info=[]
        for m_video, m_name in zip(m_videos,m_names):
            video_id=m_video.group('video_id')
            talk_url='http://www.ted.com%s' % m_name.group('talk_url')
            info.append(self._talk_info(talk_url,video_id))
        return info

    def _talk_info(self, url, video_id=0):
        """Return the video for the talk in the url"""
        m=re.match(self._VALID_URL, url,re.VERBOSE)
        videoName=m.group('name')
        webpage=self._download_webpage(url, video_id, 'Downloading \"%s\" page' % videoName)
        # If the url includes the language we get the title translated
        title_RE=r'<h1><span id="altHeadline" >(?P<title>.*)</span></h1>'
        title=re.search(title_RE, webpage).group('title')
        info_RE=r'''<script\ type="text/javascript">var\ talkDetails\ =(.*?)
                        "id":(?P<videoID>[\d]+).*?
                        "mediaSlug":"(?P<mediaSlug>[\w\d]+?)"'''
        thumb_RE=r'</span>[\s.]*</div>[\s.]*<img src="(?P<thumbnail>.*?)"'
        thumb_match=re.search(thumb_RE,webpage)
        info_match=re.search(info_RE,webpage,re.VERBOSE)
        video_id=info_match.group('videoID')
        mediaSlug=info_match.group('mediaSlug')
        video_url=self._talk_video_link(mediaSlug)
        info = {
                'id': video_id,
                'url': video_url,
                'ext': 'mp4',
                'title': title,
                'thumbnail': thumb_match.group('thumbnail')
                }
        return info

class MySpassIE(InfoExtractor):
    _VALID_URL = r'http://www.myspass.de/.*'

    def _real_extract(self, url):
        META_DATA_URL_TEMPLATE = 'http://www.myspass.de/myspass/includes/apps/video/getvideometadataxml.php?id=%s'

        # video id is the last path element of the URL
        # usually there is a trailing slash, so also try the second but last
        url_path = compat_urllib_parse_urlparse(url).path
        url_parent_path, video_id = os.path.split(url_path)
        if not video_id:
            _, video_id = os.path.split(url_parent_path)

        # get metadata
        metadata_url = META_DATA_URL_TEMPLATE % video_id
        metadata_text = self._download_webpage(metadata_url, video_id)
        metadata = xml.etree.ElementTree.fromstring(metadata_text.encode('utf-8'))

        # extract values from metadata
        url_flv_el = metadata.find('url_flv')
        if url_flv_el is None:
            self._downloader.trouble(u'ERROR: unable to extract download url')
            return
        video_url = url_flv_el.text
        extension = os.path.splitext(video_url)[1][1:]
        title_el = metadata.find('title')
        if title_el is None:
            self._downloader.trouble(u'ERROR: unable to extract title')
            return
        title = title_el.text
        format_id_el = metadata.find('format_id')
        if format_id_el is None:
            format = ext
        else:
            format = format_id_el.text
        description_el = metadata.find('description')
        if description_el is not None:
            description = description_el.text
        else:
            description = None
        imagePreview_el = metadata.find('imagePreview')
        if imagePreview_el is not None:
            thumbnail = imagePreview_el.text
        else:
            thumbnail = None
        info = {
            'id': video_id,
            'url': video_url,
            'title': title,
            'ext': extension,
            'format': format,
            'thumbnail': thumbnail,
            'description': description
        }
        return [info]

class SpiegelIE(InfoExtractor):
    _VALID_URL = r'https?://(?:www\.)?spiegel\.de/video/[^/]*-(?P<videoID>[0-9]+)(?:\.html)?$'

    def _real_extract(self, url):
        m = re.match(self._VALID_URL, url)
        video_id = m.group('videoID')

        webpage = self._download_webpage(url, video_id)
        m = re.search(r'<div class="spVideoTitle">(.*?)</div>', webpage)
        if not m:
            raise ExtractorError(u'Cannot find title')
        video_title = unescapeHTML(m.group(1))

        xml_url = u'http://video2.spiegel.de/flash/' + video_id + u'.xml'
        xml_code = self._download_webpage(xml_url, video_id,
                    note=u'Downloading XML', errnote=u'Failed to download XML')

        idoc = xml.etree.ElementTree.fromstring(xml_code)
        last_type = idoc[-1]
        filename = last_type.findall('./filename')[0].text
        duration = float(last_type.findall('./duration')[0].text)

        video_url = 'http://video2.spiegel.de/flash/' + filename
        video_ext = filename.rpartition('.')[2]
        info = {
            'id': video_id,
            'url': video_url,
            'ext': video_ext,
            'title': video_title,
            'duration': duration,
        }
        return [info]


def gen_extractors():
    """ Return a list of an instance of every supported extractor.
    The order does matter; the first extractor matched is the one handling the URL.
    """
    return [
        YoutubePlaylistIE(),
        YoutubeChannelIE(),
        YoutubeUserIE(),
        YoutubeSearchIE(),
        YoutubeIE(),
        MetacafeIE(),
        DailymotionIE(),
        GoogleSearchIE(),
        PhotobucketIE(),
        YahooIE(),
        YahooSearchIE(),
        DepositFilesIE(),
        FacebookIE(),
        BlipTVUserIE(),
        BlipTVIE(),
        VimeoIE(),
        MyVideoIE(),
        ComedyCentralIE(),
        EscapistIE(),
        CollegeHumorIE(),
        XVideosIE(),
        SoundcloudIE(),
        InfoQIE(),
        MixcloudIE(),
        StanfordOpenClassroomIE(),
        MTVIE(),
        YoukuIE(),
        XNXXIE(),
        YouJizzIE(),
        PornotubeIE(),
        YouPornIE(),
        GooglePlusIE(),
        ArteTvIE(),
        NBAIE(),
        JustinTVIE(),
        FunnyOrDieIE(),
        SteamIE(),
        UstreamIE(),
        RBMARadioIE(),
        EightTracksIE(),
        KeekIE(),
        TEDIE(),
        MySpassIE(),
        SpiegelIE(),
        GenericIE()
    ]

<|MERGE_RESOLUTION|>--- conflicted
+++ resolved
@@ -133,8 +133,7 @@
         else:
             encoding = 'utf-8'
         webpage_bytes = urlh.read()
-<<<<<<< HEAD
-        return webpage_bytes.decode('utf-8', 'replace')
+        return webpage_bytes.decode(encoding, 'replace')
         
     #Methods for following #608
     #They set the correct value of the '_type' key
@@ -153,9 +152,6 @@
         video_info = {'_type': 'playlist',
                       'entries': entries}
         return video_info
-=======
-        return webpage_bytes.decode(encoding, 'replace')
->>>>>>> f10b2a9c
 
 
 class YoutubeIE(InfoExtractor):
