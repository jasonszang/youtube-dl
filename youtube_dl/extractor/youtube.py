# coding: utf-8

import collections
import errno
import io
import itertools
import json
import os.path
import re
import string
import struct
import traceback
import zlib

from .common import InfoExtractor, SearchInfoExtractor
from .subtitles import SubtitlesInfoExtractor
from ..utils import (
    compat_chr,
    compat_parse_qs,
    compat_urllib_parse,
    compat_urllib_request,
    compat_urlparse,
    compat_str,

    clean_html,
    get_cachedir,
    get_element_by_id,
    get_element_by_attribute,
    ExtractorError,
<<<<<<< HEAD
    int_or_none,
=======
    PagedList,
>>>>>>> b7ab0590
    RegexNotFoundError,
    unescapeHTML,
    unified_strdate,
    orderedSet,
    write_json_file,
)

class YoutubeBaseInfoExtractor(InfoExtractor):
    """Provide base functions for Youtube extractors"""
    _LOGIN_URL = 'https://accounts.google.com/ServiceLogin'
    _LANG_URL = r'https://www.youtube.com/?hl=en&persist_hl=1&gl=US&persist_gl=1&opt_out_ackd=1'
    _AGE_URL = 'http://www.youtube.com/verify_age?next_url=/&gl=US&hl=en'
    _NETRC_MACHINE = 'youtube'
    # If True it will raise an error if no login info is provided
    _LOGIN_REQUIRED = False

    def _set_language(self):
        return bool(self._download_webpage(
            self._LANG_URL, None,
            note=u'Setting language', errnote='unable to set language',
            fatal=False))

    def _login(self):
        (username, password) = self._get_login_info()
        # No authentication to be performed
        if username is None:
            if self._LOGIN_REQUIRED:
                raise ExtractorError(u'No login info available, needed for using %s.' % self.IE_NAME, expected=True)
            return False

        login_page = self._download_webpage(
            self._LOGIN_URL, None,
            note=u'Downloading login page',
            errnote=u'unable to fetch login page', fatal=False)
        if login_page is False:
            return

        galx = self._search_regex(r'(?s)<input.+?name="GALX".+?value="(.+?)"',
                                  login_page, u'Login GALX parameter')

        # Log in
        login_form_strs = {
                u'continue': u'https://www.youtube.com/signin?action_handle_signin=true&feature=sign_in_button&hl=en_US&nomobiletemp=1',
                u'Email': username,
                u'GALX': galx,
                u'Passwd': password,
                u'PersistentCookie': u'yes',
                u'_utf8': u'霱',
                u'bgresponse': u'js_disabled',
                u'checkConnection': u'',
                u'checkedDomains': u'youtube',
                u'dnConn': u'',
                u'pstMsg': u'0',
                u'rmShown': u'1',
                u'secTok': u'',
                u'signIn': u'Sign in',
                u'timeStmp': u'',
                u'service': u'youtube',
                u'uilel': u'3',
                u'hl': u'en_US',
        }
        # Convert to UTF-8 *before* urlencode because Python 2.x's urlencode
        # chokes on unicode
        login_form = dict((k.encode('utf-8'), v.encode('utf-8')) for k,v in login_form_strs.items())
        login_data = compat_urllib_parse.urlencode(login_form).encode('ascii')

        req = compat_urllib_request.Request(self._LOGIN_URL, login_data)
        login_results = self._download_webpage(
            req, None,
            note=u'Logging in', errnote=u'unable to log in', fatal=False)
        if login_results is False:
            return False
        if re.search(r'(?i)<form[^>]* id="gaia_loginform"', login_results) is not None:
            self._downloader.report_warning(u'unable to log in: bad username or password')
            return False
        return True

    def _confirm_age(self):
        age_form = {
            'next_url': '/',
            'action_confirm': 'Confirm',
        }
        req = compat_urllib_request.Request(self._AGE_URL, compat_urllib_parse.urlencode(age_form))

        self._download_webpage(
            req, None,
            note=u'Confirming age', errnote=u'Unable to confirm age')
        return True

    def _real_initialize(self):
        if self._downloader is None:
            return
        if not self._set_language():
            return
        if not self._login():
            return
        self._confirm_age()


class YoutubeIE(YoutubeBaseInfoExtractor, SubtitlesInfoExtractor):
    IE_DESC = u'YouTube.com'
    _VALID_URL = r"""(?x)^
                     (
                         (?:https?://|//)?                                    # http(s):// or protocol-independent URL (optional)
                         (?:(?:(?:(?:\w+\.)?[yY][oO][uU][tT][uU][bB][eE](?:-nocookie)?\.com/|
                            (?:www\.)?deturl\.com/www\.youtube\.com/|
                            (?:www\.)?pwnyoutube\.com|
                            tube\.majestyc\.net/|
                            youtube\.googleapis\.com/)                        # the various hostnames, with wildcard subdomains
                         (?:.*?\#/)?                                          # handle anchor (#/) redirect urls
                         (?:                                                  # the various things that can precede the ID:
                             (?:(?:v|embed|e)/)                               # v/ or embed/ or e/
                             |(?:                                             # or the v= param in all its forms
                                 (?:(?:watch|movie)(?:_popup)?(?:\.php)?)?    # preceding watch(_popup|.php) or nothing (like /?v=xxxx)
                                 (?:\?|\#!?)                                  # the params delimiter ? or # or #!
                                 (?:.*?&)?                                    # any other preceding param (like /?s=tuff&v=xxxx)
                                 v=
                             )
                         ))
                         |youtu\.be/                                          # just youtu.be/xxxx
                         )
                     )?                                                       # all until now is optional -> you can pass the naked ID
                     ([0-9A-Za-z_-]{11})                                      # here is it! the YouTube video ID
                     (?(1).+)?                                                # if we found the ID, everything can follow
                     $"""
    _NEXT_URL_RE = r'[\?&]next_url=([^&]+)'
    _formats = {
        '5': {'ext': 'flv', 'width': 400, 'height': 240},
        '6': {'ext': 'flv', 'width': 450, 'height': 270},
        '13': {'ext': '3gp'},
        '17': {'ext': '3gp', 'width': 176, 'height': 144},
        '18': {'ext': 'mp4', 'width': 640, 'height': 360},
        '22': {'ext': 'mp4', 'width': 1280, 'height': 720},
        '34': {'ext': 'flv', 'width': 640, 'height': 360},
        '35': {'ext': 'flv', 'width': 854, 'height': 480},
        '36': {'ext': '3gp', 'width': 320, 'height': 240},
        '37': {'ext': 'mp4', 'width': 1920, 'height': 1080},
        '38': {'ext': 'mp4', 'width': 4096, 'height': 3072},
        '43': {'ext': 'webm', 'width': 640, 'height': 360},
        '44': {'ext': 'webm', 'width': 854, 'height': 480},
        '45': {'ext': 'webm', 'width': 1280, 'height': 720},
        '46': {'ext': 'webm', 'width': 1920, 'height': 1080},


        # 3d videos
        '82': {'ext': 'mp4', 'height': 360, 'resolution': '360p', 'format_note': '3D', 'preference': -20},
        '83': {'ext': 'mp4', 'height': 480, 'resolution': '480p', 'format_note': '3D', 'preference': -20},
        '84': {'ext': 'mp4', 'height': 720, 'resolution': '720p', 'format_note': '3D', 'preference': -20},
        '85': {'ext': 'mp4', 'height': 1080, 'resolution': '1080p', 'format_note': '3D', 'preference': -20},
        '100': {'ext': 'webm', 'height': 360, 'resolution': '360p', 'format_note': '3D', 'preference': -20},
        '101': {'ext': 'webm', 'height': 480, 'resolution': '480p', 'format_note': '3D', 'preference': -20},
        '102': {'ext': 'webm', 'height': 720, 'resolution': '720p', 'format_note': '3D', 'preference': -20},

        # Apple HTTP Live Streaming
        '92': {'ext': 'mp4', 'height': 240, 'resolution': '240p', 'format_note': 'HLS', 'preference': -10},
        '93': {'ext': 'mp4', 'height': 360, 'resolution': '360p', 'format_note': 'HLS', 'preference': -10},
        '94': {'ext': 'mp4', 'height': 480, 'resolution': '480p', 'format_note': 'HLS', 'preference': -10},
        '95': {'ext': 'mp4', 'height': 720, 'resolution': '720p', 'format_note': 'HLS', 'preference': -10},
        '96': {'ext': 'mp4', 'height': 1080, 'resolution': '1080p', 'format_note': 'HLS', 'preference': -10},
        '132': {'ext': 'mp4', 'height': 240, 'resolution': '240p', 'format_note': 'HLS', 'preference': -10},
        '151': {'ext': 'mp4', 'height': 72, 'resolution': '72p', 'format_note': 'HLS', 'preference': -10},

        # DASH mp4 video
        '133': {'ext': 'mp4', 'height': 240, 'resolution': '240p', 'format_note': 'DASH video', 'preference': -40},
        '134': {'ext': 'mp4', 'height': 360, 'resolution': '360p', 'format_note': 'DASH video', 'preference': -40},
        '135': {'ext': 'mp4', 'height': 480, 'resolution': '480p', 'format_note': 'DASH video', 'preference': -40},
        '136': {'ext': 'mp4', 'height': 720, 'resolution': '720p', 'format_note': 'DASH video', 'preference': -40},
        '137': {'ext': 'mp4', 'height': 1080, 'resolution': '1080p', 'format_note': 'DASH video', 'preference': -40},
        '138': {'ext': 'mp4', 'height': 1081, 'resolution': '>1080p', 'format_note': 'DASH video', 'preference': -40},
        '160': {'ext': 'mp4', 'height': 192, 'resolution': '192p', 'format_note': 'DASH video', 'preference': -40},
        '264': {'ext': 'mp4', 'height': 1080, 'resolution': '1080p', 'format_note': 'DASH video', 'preference': -40},

        # Dash mp4 audio
        '139': {'ext': 'm4a', 'format_note': 'DASH audio', 'vcodec': 'none', 'abr': 48, 'preference': -50},
        '140': {'ext': 'm4a', 'format_note': 'DASH audio', 'vcodec': 'none', 'abr': 128, 'preference': -50},
        '141': {'ext': 'm4a', 'format_note': 'DASH audio', 'vcodec': 'none', 'abr': 256, 'preference': -50},

        # Dash webm
        '242': {'ext': 'webm', 'height': 240, 'resolution': '240p', 'format_note': 'DASH webm', 'preference': -40},
        '243': {'ext': 'webm', 'height': 360, 'resolution': '360p', 'format_note': 'DASH webm', 'preference': -40},
        '244': {'ext': 'webm', 'height': 480, 'resolution': '480p', 'format_note': 'DASH webm', 'preference': -40},
        '245': {'ext': 'webm', 'height': 480, 'resolution': '480p', 'format_note': 'DASH webm', 'preference': -40},
        '246': {'ext': 'webm', 'height': 480, 'resolution': '480p', 'format_note': 'DASH webm', 'preference': -40},
        '247': {'ext': 'webm', 'height': 720, 'resolution': '720p', 'format_note': 'DASH webm', 'preference': -40},
        '248': {'ext': 'webm', 'height': 1080, 'resolution': '1080p', 'format_note': 'DASH webm', 'preference': -40},

        # Dash webm audio
        '171': {'ext': 'webm', 'vcodec': 'none', 'format_note': 'DASH webm audio', 'abr': 48, 'preference': -50},
        '172': {'ext': 'webm', 'vcodec': 'none', 'format_note': 'DASH webm audio', 'abr': 256, 'preference': -50},

        # RTMP (unnamed)
        '_rtmp': {'protocol': 'rtmp'},
    }

    IE_NAME = u'youtube'
    _TESTS = [
        {
            u"url":  u"http://www.youtube.com/watch?v=BaW_jenozKc",
            u"file":  u"BaW_jenozKc.mp4",
            u"info_dict": {
                u"title": u"youtube-dl test video \"'/\\ä↭𝕐",
                u"uploader": u"Philipp Hagemeister",
                u"uploader_id": u"phihag",
                u"upload_date": u"20121002",
                u"description": u"test chars:  \"'/\\ä↭𝕐\ntest URL: https://github.com/rg3/youtube-dl/issues/1892\n\nThis is a test video for youtube-dl.\n\nFor more information, contact phihag@phihag.de ."
            }
        },
        {
            u"url":  u"http://www.youtube.com/watch?v=UxxajLWwzqY",
            u"file":  u"UxxajLWwzqY.mp4",
            u"note": u"Test generic use_cipher_signature video (#897)",
            u"info_dict": {
                u"upload_date": u"20120506",
                u"title": u"Icona Pop - I Love It (feat. Charli XCX) [OFFICIAL VIDEO]",
                u"description": u"md5:5b292926389560516e384ac437c0ec07",
                u"uploader": u"Icona Pop",
                u"uploader_id": u"IconaPop"
            }
        },
        {
            u"url":  u"https://www.youtube.com/watch?v=07FYdnEawAQ",
            u"file":  u"07FYdnEawAQ.mp4",
            u"note": u"Test VEVO video with age protection (#956)",
            u"info_dict": {
                u"upload_date": u"20130703",
                u"title": u"Justin Timberlake - Tunnel Vision (Explicit)",
                u"description": u"md5:64249768eec3bc4276236606ea996373",
                u"uploader": u"justintimberlakeVEVO",
                u"uploader_id": u"justintimberlakeVEVO"
            }
        },
        {
            u"url":  u"//www.YouTube.com/watch?v=yZIXLfi8CZQ",
            u"file":  u"yZIXLfi8CZQ.mp4",
            u"note": u"Embed-only video (#1746)",
            u"info_dict": {
                u"upload_date": u"20120608",
                u"title": u"Principal Sexually Assaults A Teacher - Episode 117 - 8th June 2012",
                u"description": u"md5:09b78bd971f1e3e289601dfba15ca4f7",
                u"uploader": u"SET India",
                u"uploader_id": u"setindia"
            }
        },
        {
            u"url": u"http://www.youtube.com/watch?v=a9LDPn-MO4I",
            u"file": u"a9LDPn-MO4I.m4a",
            u"note": u"256k DASH audio (format 141) via DASH manifest",
            u"params": {
                u"format": "141"
            },
            u"info_dict": {
                u"upload_date": "20121002",
                u"uploader_id": "8KVIDEO",
                u"description": "No description available.",
                u"uploader": "8KVIDEO",
                u"title": "UHDTV TEST 8K VIDEO.mp4"
            }
        },
    ]


    @classmethod
    def suitable(cls, url):
        """Receives a URL and returns True if suitable for this IE."""
        if YoutubePlaylistIE.suitable(url): return False
        return re.match(cls._VALID_URL, url) is not None

    def __init__(self, *args, **kwargs):
        super(YoutubeIE, self).__init__(*args, **kwargs)
        self._player_cache = {}

    def report_video_info_webpage_download(self, video_id):
        """Report attempt to download video info webpage."""
        self.to_screen(u'%s: Downloading video info webpage' % video_id)

    def report_information_extraction(self, video_id):
        """Report attempt to extract video information."""
        self.to_screen(u'%s: Extracting video information' % video_id)

    def report_unavailable_format(self, video_id, format):
        """Report extracted video URL."""
        self.to_screen(u'%s: Format %s not available' % (video_id, format))

    def report_rtmp_download(self):
        """Indicate the download will use the RTMP protocol."""
        self.to_screen(u'RTMP download detected')

    def _extract_signature_function(self, video_id, player_url, slen):
        id_m = re.match(r'.*-(?P<id>[a-zA-Z0-9_-]+)\.(?P<ext>[a-z]+)$',
                        player_url)
        player_type = id_m.group('ext')
        player_id = id_m.group('id')

        # Read from filesystem cache
        func_id = '%s_%s_%d' % (player_type, player_id, slen)
        assert os.path.basename(func_id) == func_id
        cache_dir = get_cachedir(self._downloader.params)

        cache_enabled = cache_dir is not None
        if cache_enabled:
            cache_fn = os.path.join(os.path.expanduser(cache_dir),
                                    u'youtube-sigfuncs',
                                    func_id + '.json')
            try:
                with io.open(cache_fn, 'r', encoding='utf-8') as cachef:
                    cache_spec = json.load(cachef)
                return lambda s: u''.join(s[i] for i in cache_spec)
            except IOError:
                pass  # No cache available

        if player_type == 'js':
            code = self._download_webpage(
                player_url, video_id,
                note=u'Downloading %s player %s' % (player_type, player_id),
                errnote=u'Download of %s failed' % player_url)
            res = self._parse_sig_js(code)
        elif player_type == 'swf':
            urlh = self._request_webpage(
                player_url, video_id,
                note=u'Downloading %s player %s' % (player_type, player_id),
                errnote=u'Download of %s failed' % player_url)
            code = urlh.read()
            res = self._parse_sig_swf(code)
        else:
            assert False, 'Invalid player type %r' % player_type

        if cache_enabled:
            try:
                test_string = u''.join(map(compat_chr, range(slen)))
                cache_res = res(test_string)
                cache_spec = [ord(c) for c in cache_res]
                try:
                    os.makedirs(os.path.dirname(cache_fn))
                except OSError as ose:
                    if ose.errno != errno.EEXIST:
                        raise
                write_json_file(cache_spec, cache_fn)
            except Exception:
                tb = traceback.format_exc()
                self._downloader.report_warning(
                    u'Writing cache to %r failed: %s' % (cache_fn, tb))

        return res

    def _print_sig_code(self, func, slen):
        def gen_sig_code(idxs):
            def _genslice(start, end, step):
                starts = u'' if start == 0 else str(start)
                ends = (u':%d' % (end+step)) if end + step >= 0 else u':'
                steps = u'' if step == 1 else (u':%d' % step)
                return u's[%s%s%s]' % (starts, ends, steps)

            step = None
            start = '(Never used)'  # Quelch pyflakes warnings - start will be
                                    # set as soon as step is set
            for i, prev in zip(idxs[1:], idxs[:-1]):
                if step is not None:
                    if i - prev == step:
                        continue
                    yield _genslice(start, prev, step)
                    step = None
                    continue
                if i - prev in [-1, 1]:
                    step = i - prev
                    start = prev
                    continue
                else:
                    yield u's[%d]' % prev
            if step is None:
                yield u's[%d]' % i
            else:
                yield _genslice(start, i, step)

        test_string = u''.join(map(compat_chr, range(slen)))
        cache_res = func(test_string)
        cache_spec = [ord(c) for c in cache_res]
        expr_code = u' + '.join(gen_sig_code(cache_spec))
        code = u'if len(s) == %d:\n    return %s\n' % (slen, expr_code)
        self.to_screen(u'Extracted signature function:\n' + code)

    def _parse_sig_js(self, jscode):
        funcname = self._search_regex(
            r'signature=([a-zA-Z]+)', jscode,
            u'Initial JS player signature function name')

        functions = {}

        def argidx(varname):
            return string.lowercase.index(varname)

        def interpret_statement(stmt, local_vars, allow_recursion=20):
            if allow_recursion < 0:
                raise ExtractorError(u'Recursion limit reached')

            if stmt.startswith(u'var '):
                stmt = stmt[len(u'var '):]
            ass_m = re.match(r'^(?P<out>[a-z]+)(?:\[(?P<index>[^\]]+)\])?' +
                             r'=(?P<expr>.*)$', stmt)
            if ass_m:
                if ass_m.groupdict().get('index'):
                    def assign(val):
                        lvar = local_vars[ass_m.group('out')]
                        idx = interpret_expression(ass_m.group('index'),
                                                   local_vars, allow_recursion)
                        assert isinstance(idx, int)
                        lvar[idx] = val
                        return val
                    expr = ass_m.group('expr')
                else:
                    def assign(val):
                        local_vars[ass_m.group('out')] = val
                        return val
                    expr = ass_m.group('expr')
            elif stmt.startswith(u'return '):
                assign = lambda v: v
                expr = stmt[len(u'return '):]
            else:
                raise ExtractorError(
                    u'Cannot determine left side of statement in %r' % stmt)

            v = interpret_expression(expr, local_vars, allow_recursion)
            return assign(v)

        def interpret_expression(expr, local_vars, allow_recursion):
            if expr.isdigit():
                return int(expr)

            if expr.isalpha():
                return local_vars[expr]

            m = re.match(r'^(?P<in>[a-z]+)\.(?P<member>.*)$', expr)
            if m:
                member = m.group('member')
                val = local_vars[m.group('in')]
                if member == 'split("")':
                    return list(val)
                if member == 'join("")':
                    return u''.join(val)
                if member == 'length':
                    return len(val)
                if member == 'reverse()':
                    return val[::-1]
                slice_m = re.match(r'slice\((?P<idx>.*)\)', member)
                if slice_m:
                    idx = interpret_expression(
                        slice_m.group('idx'), local_vars, allow_recursion-1)
                    return val[idx:]

            m = re.match(
                r'^(?P<in>[a-z]+)\[(?P<idx>.+)\]$', expr)
            if m:
                val = local_vars[m.group('in')]
                idx = interpret_expression(m.group('idx'), local_vars,
                                           allow_recursion-1)
                return val[idx]

            m = re.match(r'^(?P<a>.+?)(?P<op>[%])(?P<b>.+?)$', expr)
            if m:
                a = interpret_expression(m.group('a'),
                                         local_vars, allow_recursion)
                b = interpret_expression(m.group('b'),
                                         local_vars, allow_recursion)
                return a % b

            m = re.match(
                r'^(?P<func>[a-zA-Z]+)\((?P<args>[a-z0-9,]+)\)$', expr)
            if m:
                fname = m.group('func')
                if fname not in functions:
                    functions[fname] = extract_function(fname)
                argvals = [int(v) if v.isdigit() else local_vars[v]
                           for v in m.group('args').split(',')]
                return functions[fname](argvals)
            raise ExtractorError(u'Unsupported JS expression %r' % expr)

        def extract_function(funcname):
            func_m = re.search(
                r'function ' + re.escape(funcname) +
                r'\((?P<args>[a-z,]+)\){(?P<code>[^}]+)}',
                jscode)
            argnames = func_m.group('args').split(',')

            def resf(args):
                local_vars = dict(zip(argnames, args))
                for stmt in func_m.group('code').split(';'):
                    res = interpret_statement(stmt, local_vars)
                return res
            return resf

        initial_function = extract_function(funcname)
        return lambda s: initial_function([s])

    def _parse_sig_swf(self, file_contents):
        if file_contents[1:3] != b'WS':
            raise ExtractorError(
                u'Not an SWF file; header is %r' % file_contents[:3])
        if file_contents[:1] == b'C':
            content = zlib.decompress(file_contents[8:])
        else:
            raise NotImplementedError(u'Unsupported compression format %r' %
                                      file_contents[:1])

        def extract_tags(content):
            pos = 0
            while pos < len(content):
                header16 = struct.unpack('<H', content[pos:pos+2])[0]
                pos += 2
                tag_code = header16 >> 6
                tag_len = header16 & 0x3f
                if tag_len == 0x3f:
                    tag_len = struct.unpack('<I', content[pos:pos+4])[0]
                    pos += 4
                assert pos+tag_len <= len(content)
                yield (tag_code, content[pos:pos+tag_len])
                pos += tag_len

        code_tag = next(tag
                        for tag_code, tag in extract_tags(content)
                        if tag_code == 82)
        p = code_tag.index(b'\0', 4) + 1
        code_reader = io.BytesIO(code_tag[p:])

        # Parse ABC (AVM2 ByteCode)
        def read_int(reader=None):
            if reader is None:
                reader = code_reader
            res = 0
            shift = 0
            for _ in range(5):
                buf = reader.read(1)
                assert len(buf) == 1
                b = struct.unpack('<B', buf)[0]
                res = res | ((b & 0x7f) << shift)
                if b & 0x80 == 0:
                    break
                shift += 7
            return res

        def u30(reader=None):
            res = read_int(reader)
            assert res & 0xf0000000 == 0
            return res
        u32 = read_int

        def s32(reader=None):
            v = read_int(reader)
            if v & 0x80000000 != 0:
                v = - ((v ^ 0xffffffff) + 1)
            return v

        def read_string(reader=None):
            if reader is None:
                reader = code_reader
            slen = u30(reader)
            resb = reader.read(slen)
            assert len(resb) == slen
            return resb.decode('utf-8')

        def read_bytes(count, reader=None):
            if reader is None:
                reader = code_reader
            resb = reader.read(count)
            assert len(resb) == count
            return resb

        def read_byte(reader=None):
            resb = read_bytes(1, reader=reader)
            res = struct.unpack('<B', resb)[0]
            return res

        # minor_version + major_version
        read_bytes(2 + 2)

        # Constant pool
        int_count = u30()
        for _c in range(1, int_count):
            s32()
        uint_count = u30()
        for _c in range(1, uint_count):
            u32()
        double_count = u30()
        read_bytes((double_count-1) * 8)
        string_count = u30()
        constant_strings = [u'']
        for _c in range(1, string_count):
            s = read_string()
            constant_strings.append(s)
        namespace_count = u30()
        for _c in range(1, namespace_count):
            read_bytes(1)  # kind
            u30()  # name
        ns_set_count = u30()
        for _c in range(1, ns_set_count):
            count = u30()
            for _c2 in range(count):
                u30()
        multiname_count = u30()
        MULTINAME_SIZES = {
            0x07: 2,  # QName
            0x0d: 2,  # QNameA
            0x0f: 1,  # RTQName
            0x10: 1,  # RTQNameA
            0x11: 0,  # RTQNameL
            0x12: 0,  # RTQNameLA
            0x09: 2,  # Multiname
            0x0e: 2,  # MultinameA
            0x1b: 1,  # MultinameL
            0x1c: 1,  # MultinameLA
        }
        multinames = [u'']
        for _c in range(1, multiname_count):
            kind = u30()
            assert kind in MULTINAME_SIZES, u'Invalid multiname kind %r' % kind
            if kind == 0x07:
                u30()  # namespace_idx
                name_idx = u30()
                multinames.append(constant_strings[name_idx])
            else:
                multinames.append('[MULTINAME kind: %d]' % kind)
                for _c2 in range(MULTINAME_SIZES[kind]):
                    u30()

        # Methods
        method_count = u30()
        MethodInfo = collections.namedtuple(
            'MethodInfo',
            ['NEED_ARGUMENTS', 'NEED_REST'])
        method_infos = []
        for method_id in range(method_count):
            param_count = u30()
            u30()  # return type
            for _ in range(param_count):
                u30()  # param type
            u30()  # name index (always 0 for youtube)
            flags = read_byte()
            if flags & 0x08 != 0:
                # Options present
                option_count = u30()
                for c in range(option_count):
                    u30()  # val
                    read_bytes(1)  # kind
            if flags & 0x80 != 0:
                # Param names present
                for _ in range(param_count):
                    u30()  # param name
            mi = MethodInfo(flags & 0x01 != 0, flags & 0x04 != 0)
            method_infos.append(mi)

        # Metadata
        metadata_count = u30()
        for _c in range(metadata_count):
            u30()  # name
            item_count = u30()
            for _c2 in range(item_count):
                u30()  # key
                u30()  # value

        def parse_traits_info():
            trait_name_idx = u30()
            kind_full = read_byte()
            kind = kind_full & 0x0f
            attrs = kind_full >> 4
            methods = {}
            if kind in [0x00, 0x06]:  # Slot or Const
                u30()  # Slot id
                u30()  # type_name_idx
                vindex = u30()
                if vindex != 0:
                    read_byte()  # vkind
            elif kind in [0x01, 0x02, 0x03]:  # Method / Getter / Setter
                u30()  # disp_id
                method_idx = u30()
                methods[multinames[trait_name_idx]] = method_idx
            elif kind == 0x04:  # Class
                u30()  # slot_id
                u30()  # classi
            elif kind == 0x05:  # Function
                u30()  # slot_id
                function_idx = u30()
                methods[function_idx] = multinames[trait_name_idx]
            else:
                raise ExtractorError(u'Unsupported trait kind %d' % kind)

            if attrs & 0x4 != 0:  # Metadata present
                metadata_count = u30()
                for _c3 in range(metadata_count):
                    u30()  # metadata index

            return methods

        # Classes
        TARGET_CLASSNAME = u'SignatureDecipher'
        searched_idx = multinames.index(TARGET_CLASSNAME)
        searched_class_id = None
        class_count = u30()
        for class_id in range(class_count):
            name_idx = u30()
            if name_idx == searched_idx:
                # We found the class we're looking for!
                searched_class_id = class_id
            u30()  # super_name idx
            flags = read_byte()
            if flags & 0x08 != 0:  # Protected namespace is present
                u30()  # protected_ns_idx
            intrf_count = u30()
            for _c2 in range(intrf_count):
                u30()
            u30()  # iinit
            trait_count = u30()
            for _c2 in range(trait_count):
                parse_traits_info()

        if searched_class_id is None:
            raise ExtractorError(u'Target class %r not found' %
                                 TARGET_CLASSNAME)

        method_names = {}
        method_idxs = {}
        for class_id in range(class_count):
            u30()  # cinit
            trait_count = u30()
            for _c2 in range(trait_count):
                trait_methods = parse_traits_info()
                if class_id == searched_class_id:
                    method_names.update(trait_methods.items())
                    method_idxs.update(dict(
                        (idx, name)
                        for name, idx in trait_methods.items()))

        # Scripts
        script_count = u30()
        for _c in range(script_count):
            u30()  # init
            trait_count = u30()
            for _c2 in range(trait_count):
                parse_traits_info()

        # Method bodies
        method_body_count = u30()
        Method = collections.namedtuple('Method', ['code', 'local_count'])
        methods = {}
        for _c in range(method_body_count):
            method_idx = u30()
            u30()  # max_stack
            local_count = u30()
            u30()  # init_scope_depth
            u30()  # max_scope_depth
            code_length = u30()
            code = read_bytes(code_length)
            if method_idx in method_idxs:
                m = Method(code, local_count)
                methods[method_idxs[method_idx]] = m
            exception_count = u30()
            for _c2 in range(exception_count):
                u30()  # from
                u30()  # to
                u30()  # target
                u30()  # exc_type
                u30()  # var_name
            trait_count = u30()
            for _c2 in range(trait_count):
                parse_traits_info()

        assert p + code_reader.tell() == len(code_tag)
        assert len(methods) == len(method_idxs)

        method_pyfunctions = {}

        def extract_function(func_name):
            if func_name in method_pyfunctions:
                return method_pyfunctions[func_name]
            if func_name not in methods:
                raise ExtractorError(u'Cannot find function %r' % func_name)
            m = methods[func_name]

            def resfunc(args):
                registers = ['(this)'] + list(args) + [None] * m.local_count
                stack = []
                coder = io.BytesIO(m.code)
                while True:
                    opcode = struct.unpack('!B', coder.read(1))[0]
                    if opcode == 36:  # pushbyte
                        v = struct.unpack('!B', coder.read(1))[0]
                        stack.append(v)
                    elif opcode == 44:  # pushstring
                        idx = u30(coder)
                        stack.append(constant_strings[idx])
                    elif opcode == 48:  # pushscope
                        # We don't implement the scope register, so we'll just
                        # ignore the popped value
                        stack.pop()
                    elif opcode == 70:  # callproperty
                        index = u30(coder)
                        mname = multinames[index]
                        arg_count = u30(coder)
                        args = list(reversed(
                            [stack.pop() for _ in range(arg_count)]))
                        obj = stack.pop()
                        if mname == u'split':
                            assert len(args) == 1
                            assert isinstance(args[0], compat_str)
                            assert isinstance(obj, compat_str)
                            if args[0] == u'':
                                res = list(obj)
                            else:
                                res = obj.split(args[0])
                            stack.append(res)
                        elif mname == u'slice':
                            assert len(args) == 1
                            assert isinstance(args[0], int)
                            assert isinstance(obj, list)
                            res = obj[args[0]:]
                            stack.append(res)
                        elif mname == u'join':
                            assert len(args) == 1
                            assert isinstance(args[0], compat_str)
                            assert isinstance(obj, list)
                            res = args[0].join(obj)
                            stack.append(res)
                        elif mname in method_pyfunctions:
                            stack.append(method_pyfunctions[mname](args))
                        else:
                            raise NotImplementedError(
                                u'Unsupported property %r on %r'
                                % (mname, obj))
                    elif opcode == 72:  # returnvalue
                        res = stack.pop()
                        return res
                    elif opcode == 79:  # callpropvoid
                        index = u30(coder)
                        mname = multinames[index]
                        arg_count = u30(coder)
                        args = list(reversed(
                            [stack.pop() for _ in range(arg_count)]))
                        obj = stack.pop()
                        if mname == u'reverse':
                            assert isinstance(obj, list)
                            obj.reverse()
                        else:
                            raise NotImplementedError(
                                u'Unsupported (void) property %r on %r'
                                % (mname, obj))
                    elif opcode == 93:  # findpropstrict
                        index = u30(coder)
                        mname = multinames[index]
                        res = extract_function(mname)
                        stack.append(res)
                    elif opcode == 97:  # setproperty
                        index = u30(coder)
                        value = stack.pop()
                        idx = stack.pop()
                        obj = stack.pop()
                        assert isinstance(obj, list)
                        assert isinstance(idx, int)
                        obj[idx] = value
                    elif opcode == 98:  # getlocal
                        index = u30(coder)
                        stack.append(registers[index])
                    elif opcode == 99:  # setlocal
                        index = u30(coder)
                        value = stack.pop()
                        registers[index] = value
                    elif opcode == 102:  # getproperty
                        index = u30(coder)
                        pname = multinames[index]
                        if pname == u'length':
                            obj = stack.pop()
                            assert isinstance(obj, list)
                            stack.append(len(obj))
                        else:  # Assume attribute access
                            idx = stack.pop()
                            assert isinstance(idx, int)
                            obj = stack.pop()
                            assert isinstance(obj, list)
                            stack.append(obj[idx])
                    elif opcode == 128:  # coerce
                        u30(coder)
                    elif opcode == 133:  # coerce_s
                        assert isinstance(stack[-1], (type(None), compat_str))
                    elif opcode == 164:  # modulo
                        value2 = stack.pop()
                        value1 = stack.pop()
                        res = value1 % value2
                        stack.append(res)
                    elif opcode == 208:  # getlocal_0
                        stack.append(registers[0])
                    elif opcode == 209:  # getlocal_1
                        stack.append(registers[1])
                    elif opcode == 210:  # getlocal_2
                        stack.append(registers[2])
                    elif opcode == 211:  # getlocal_3
                        stack.append(registers[3])
                    elif opcode == 214:  # setlocal_2
                        registers[2] = stack.pop()
                    elif opcode == 215:  # setlocal_3
                        registers[3] = stack.pop()
                    else:
                        raise NotImplementedError(
                            u'Unsupported opcode %d' % opcode)

            method_pyfunctions[func_name] = resfunc
            return resfunc

        initial_function = extract_function(u'decipher')
        return lambda s: initial_function([s])

    def _decrypt_signature(self, s, video_id, player_url, age_gate=False):
        """Turn the encrypted s field into a working signature"""

        if player_url is not None:
            if player_url.startswith(u'//'):
                player_url = u'https:' + player_url
            try:
                player_id = (player_url, len(s))
                if player_id not in self._player_cache:
                    func = self._extract_signature_function(
                        video_id, player_url, len(s)
                    )
                    self._player_cache[player_id] = func
                func = self._player_cache[player_id]
                if self._downloader.params.get('youtube_print_sig_code'):
                    self._print_sig_code(func, len(s))
                return func(s)
            except Exception:
                tb = traceback.format_exc()
                self._downloader.report_warning(
                    u'Automatic signature extraction failed: ' + tb)

            self._downloader.report_warning(
                u'Warning: Falling back to static signature algorithm')

        return self._static_decrypt_signature(
            s, video_id, player_url, age_gate)

    def _static_decrypt_signature(self, s, video_id, player_url, age_gate):
        if age_gate:
            # The videos with age protection use another player, so the
            # algorithms can be different.
            if len(s) == 86:
                return s[2:63] + s[82] + s[64:82] + s[63]

        if len(s) == 93:
            return s[86:29:-1] + s[88] + s[28:5:-1]
        elif len(s) == 92:
            return s[25] + s[3:25] + s[0] + s[26:42] + s[79] + s[43:79] + s[91] + s[80:83]
        elif len(s) == 91:
            return s[84:27:-1] + s[86] + s[26:5:-1]
        elif len(s) == 90:
            return s[25] + s[3:25] + s[2] + s[26:40] + s[77] + s[41:77] + s[89] + s[78:81]
        elif len(s) == 89:
            return s[84:78:-1] + s[87] + s[77:60:-1] + s[0] + s[59:3:-1]
        elif len(s) == 88:
            return s[7:28] + s[87] + s[29:45] + s[55] + s[46:55] + s[2] + s[56:87] + s[28]
        elif len(s) == 87:
            return s[6:27] + s[4] + s[28:39] + s[27] + s[40:59] + s[2] + s[60:]
        elif len(s) == 86:
            return s[80:72:-1] + s[16] + s[71:39:-1] + s[72] + s[38:16:-1] + s[82] + s[15::-1]
        elif len(s) == 85:
            return s[3:11] + s[0] + s[12:55] + s[84] + s[56:84]
        elif len(s) == 84:
            return s[78:70:-1] + s[14] + s[69:37:-1] + s[70] + s[36:14:-1] + s[80] + s[:14][::-1]
        elif len(s) == 83:
            return s[80:63:-1] + s[0] + s[62:0:-1] + s[63]
        elif len(s) == 82:
            return s[80:37:-1] + s[7] + s[36:7:-1] + s[0] + s[6:0:-1] + s[37]
        elif len(s) == 81:
            return s[56] + s[79:56:-1] + s[41] + s[55:41:-1] + s[80] + s[40:34:-1] + s[0] + s[33:29:-1] + s[34] + s[28:9:-1] + s[29] + s[8:0:-1] + s[9]
        elif len(s) == 80:
            return s[1:19] + s[0] + s[20:68] + s[19] + s[69:80]
        elif len(s) == 79:
            return s[54] + s[77:54:-1] + s[39] + s[53:39:-1] + s[78] + s[38:34:-1] + s[0] + s[33:29:-1] + s[34] + s[28:9:-1] + s[29] + s[8:0:-1] + s[9]

        else:
            raise ExtractorError(u'Unable to decrypt signature, key length %d not supported; retrying might work' % (len(s)))

    def _get_available_subtitles(self, video_id, webpage):
        try:
            sub_list = self._download_webpage(
                'http://video.google.com/timedtext?hl=en&type=list&v=%s' % video_id,
                video_id, note=False)
        except ExtractorError as err:
            self._downloader.report_warning(u'unable to download video subtitles: %s' % compat_str(err))
            return {}
        lang_list = re.findall(r'name="([^"]*)"[^>]+lang_code="([\w\-]+)"', sub_list)

        sub_lang_list = {}
        for l in lang_list:
            lang = l[1]
            params = compat_urllib_parse.urlencode({
                'lang': lang,
                'v': video_id,
                'fmt': self._downloader.params.get('subtitlesformat', 'srt'),
                'name': unescapeHTML(l[0]).encode('utf-8'),
            })
            url = u'http://www.youtube.com/api/timedtext?' + params
            sub_lang_list[lang] = url
        if not sub_lang_list:
            self._downloader.report_warning(u'video doesn\'t have subtitles')
            return {}
        return sub_lang_list

    def _get_available_automatic_caption(self, video_id, webpage):
        """We need the webpage for getting the captions url, pass it as an
           argument to speed up the process."""
        sub_format = self._downloader.params.get('subtitlesformat', 'srt')
        self.to_screen(u'%s: Looking for automatic captions' % video_id)
        mobj = re.search(r';ytplayer.config = ({.*?});', webpage)
        err_msg = u'Couldn\'t find automatic captions for %s' % video_id
        if mobj is None:
            self._downloader.report_warning(err_msg)
            return {}
        player_config = json.loads(mobj.group(1))
        try:
            args = player_config[u'args']
            caption_url = args[u'ttsurl']
            timestamp = args[u'timestamp']
            # We get the available subtitles
            list_params = compat_urllib_parse.urlencode({
                'type': 'list',
                'tlangs': 1,
                'asrs': 1,
            })
            list_url = caption_url + '&' + list_params
            caption_list = self._download_xml(list_url, video_id)
            original_lang_node = caption_list.find('track')
            if original_lang_node is None or original_lang_node.attrib.get('kind') != 'asr' :
                self._downloader.report_warning(u'Video doesn\'t have automatic captions')
                return {}
            original_lang = original_lang_node.attrib['lang_code']

            sub_lang_list = {}
            for lang_node in caption_list.findall('target'):
                sub_lang = lang_node.attrib['lang_code']
                params = compat_urllib_parse.urlencode({
                    'lang': original_lang,
                    'tlang': sub_lang,
                    'fmt': sub_format,
                    'ts': timestamp,
                    'kind': 'asr',
                })
                sub_lang_list[sub_lang] = caption_url + '&' + params
            return sub_lang_list
        # An extractor error can be raise by the download process if there are
        # no automatic captions but there are subtitles
        except (KeyError, ExtractorError):
            self._downloader.report_warning(err_msg)
            return {}

    def _extract_id(self, url):
        mobj = re.match(self._VALID_URL, url, re.VERBOSE)
        if mobj is None:
            raise ExtractorError(u'Invalid URL: %s' % url)
        video_id = mobj.group(2)
        return video_id

    def _extract_from_m3u8(self, manifest_url, video_id):
        url_map = {}
        def _get_urls(_manifest):
            lines = _manifest.split('\n')
            urls = filter(lambda l: l and not l.startswith('#'),
                            lines)
            return urls
        manifest = self._download_webpage(manifest_url, video_id, u'Downloading formats manifest')
        formats_urls = _get_urls(manifest)
        for format_url in formats_urls:
            itag = self._search_regex(r'itag/(\d+?)/', format_url, 'itag')
            url_map[itag] = format_url
        return url_map

    def _extract_annotations(self, video_id):
        url = 'https://www.youtube.com/annotations_invideo?features=1&legacy=1&video_id=%s' % video_id
        return self._download_webpage(url, video_id, note=u'Searching for annotations.', errnote=u'Unable to download video annotations.')

    def _real_extract(self, url):
        # Extract original video URL from URL with redirection, like age verification, using next_url parameter
        mobj = re.search(self._NEXT_URL_RE, url)
        if mobj:
            url = 'https://www.youtube.com/' + compat_urllib_parse.unquote(mobj.group(1)).lstrip('/')
        video_id = self._extract_id(url)

        # Get video webpage
        url = 'https://www.youtube.com/watch?v=%s&gl=US&hl=en&has_verified=1' % video_id
        video_webpage = self._download_webpage(url, video_id)

        # Attempt to extract SWF player URL
        mobj = re.search(r'swfConfig.*?"(https?:\\/\\/.*?watch.*?-.*?\.swf)"', video_webpage)
        if mobj is not None:
            player_url = re.sub(r'\\(.)', r'\1', mobj.group(1))
        else:
            player_url = None

        # Get video info
        self.report_video_info_webpage_download(video_id)
        if re.search(r'player-age-gate-content">', video_webpage) is not None:
            self.report_age_confirmation()
            age_gate = True
            # We simulate the access to the video from www.youtube.com/v/{video_id}
            # this can be viewed without login into Youtube
            data = compat_urllib_parse.urlencode({'video_id': video_id,
                                                  'el': 'player_embedded',
                                                  'gl': 'US',
                                                  'hl': 'en',
                                                  'eurl': 'https://youtube.googleapis.com/v/' + video_id,
                                                  'asv': 3,
                                                  'sts':'1588',
                                                  })
            video_info_url = 'https://www.youtube.com/get_video_info?' + data
            video_info_webpage = self._download_webpage(video_info_url, video_id,
                                    note=False,
                                    errnote='unable to download video info webpage')
            video_info = compat_parse_qs(video_info_webpage)
        else:
            age_gate = False
            for el_type in ['&el=embedded', '&el=detailpage', '&el=vevo', '']:
                video_info_url = ('https://www.youtube.com/get_video_info?&video_id=%s%s&ps=default&eurl=&gl=US&hl=en'
                        % (video_id, el_type))
                video_info_webpage = self._download_webpage(video_info_url, video_id,
                                        note=False,
                                        errnote='unable to download video info webpage')
                video_info = compat_parse_qs(video_info_webpage)
                if 'token' in video_info:
                    break
        if 'token' not in video_info:
            if 'reason' in video_info:
                raise ExtractorError(u'YouTube said: %s' % video_info['reason'][0], expected=True)
            else:
                raise ExtractorError(u'"token" parameter not in video info for unknown reason')

        if 'view_count' in video_info:
            view_count = int(video_info['view_count'][0])
        else:
            view_count = None

        # Check for "rental" videos
        if 'ypc_video_rental_bar_text' in video_info and 'author' not in video_info:
            raise ExtractorError(u'"rental" videos not supported')

        # Start extracting information
        self.report_information_extraction(video_id)

        # uploader
        if 'author' not in video_info:
            raise ExtractorError(u'Unable to extract uploader name')
        video_uploader = compat_urllib_parse.unquote_plus(video_info['author'][0])

        # uploader_id
        video_uploader_id = None
        mobj = re.search(r'<link itemprop="url" href="http://www.youtube.com/(?:user|channel)/([^"]+)">', video_webpage)
        if mobj is not None:
            video_uploader_id = mobj.group(1)
        else:
            self._downloader.report_warning(u'unable to extract uploader nickname')

        # title
        if 'title' in video_info:
            video_title = compat_urllib_parse.unquote_plus(video_info['title'][0])
        else:
            self._downloader.report_warning(u'Unable to extract video title')
            video_title = u'_'

        # thumbnail image
        # We try first to get a high quality image:
        m_thumb = re.search(r'<span itemprop="thumbnail".*?href="(.*?)">',
                            video_webpage, re.DOTALL)
        if m_thumb is not None:
            video_thumbnail = m_thumb.group(1)
        elif 'thumbnail_url' not in video_info:
            self._downloader.report_warning(u'unable to extract video thumbnail')
            video_thumbnail = None
        else:   # don't panic if we can't find it
            video_thumbnail = compat_urllib_parse.unquote_plus(video_info['thumbnail_url'][0])

        # upload date
        upload_date = None
        mobj = re.search(r'id="eow-date.*?>(.*?)</span>', video_webpage, re.DOTALL)
        if mobj is not None:
            upload_date = ' '.join(re.sub(r'[/,-]', r' ', mobj.group(1)).split())
            upload_date = unified_strdate(upload_date)

        # description
        video_description = get_element_by_id("eow-description", video_webpage)
        if video_description:
            video_description = re.sub(r'''(?x)
                <a\s+
                    (?:[a-zA-Z-]+="[^"]+"\s+)*?
                    title="([^"]+)"\s+
                    (?:[a-zA-Z-]+="[^"]+"\s+)*?
                    class="yt-uix-redirect-link"\s*>
                [^<]+
                </a>
            ''', r'\1', video_description)
            video_description = clean_html(video_description)
        else:
            fd_mobj = re.search(r'<meta name="description" content="([^"]+)"', video_webpage)
            if fd_mobj:
                video_description = unescapeHTML(fd_mobj.group(1))
            else:
                video_description = u''

        def _extract_count(klass):
            count = self._search_regex(
                r'class="%s">([\d,]+)</span>' % re.escape(klass),
                video_webpage, klass, default=None)
            if count is not None:
                return int(count.replace(',', ''))
            return None
        like_count = _extract_count(u'likes-count')
        dislike_count = _extract_count(u'dislikes-count')

        # subtitles
        video_subtitles = self.extract_subtitles(video_id, video_webpage)

        if self._downloader.params.get('listsubtitles', False):
            self._list_available_subtitles(video_id, video_webpage)
            return

        if 'length_seconds' not in video_info:
            self._downloader.report_warning(u'unable to extract video duration')
            video_duration = None
        else:
            video_duration = int(compat_urllib_parse.unquote_plus(video_info['length_seconds'][0]))

        # annotations
        video_annotations = None
        if self._downloader.params.get('writeannotations', False):
                video_annotations = self._extract_annotations(video_id)

        # Decide which formats to download
        try:
            mobj = re.search(r';ytplayer.config = ({.*?});', video_webpage)
            if not mobj:
                raise ValueError('Could not find vevo ID')
            info = json.loads(mobj.group(1))
            args = info['args']
            # Easy way to know if the 's' value is in url_encoded_fmt_stream_map
            # this signatures are encrypted
            if 'url_encoded_fmt_stream_map' not in args:
                raise ValueError(u'No stream_map present')  # caught below
            re_signature = re.compile(r'[&,]s=')
            m_s = re_signature.search(args['url_encoded_fmt_stream_map'])
            if m_s is not None:
                self.to_screen(u'%s: Encrypted signatures detected.' % video_id)
                video_info['url_encoded_fmt_stream_map'] = [args['url_encoded_fmt_stream_map']]
            m_s = re_signature.search(args.get('adaptive_fmts', u''))
            if m_s is not None:
                if 'adaptive_fmts' in video_info:
                    video_info['adaptive_fmts'][0] += ',' + args['adaptive_fmts']
                else:
                    video_info['adaptive_fmts'] = [args['adaptive_fmts']]
        except ValueError:
            pass

        def _map_to_format_list(urlmap):
            formats = []
            for itag, video_real_url in urlmap.items():
                dct = {
                    'format_id': itag,
                    'url': video_real_url,
                    'player_url': player_url,
                }
                dct.update(self._formats[itag])
                formats.append(dct)
            return formats

        if 'conn' in video_info and video_info['conn'][0].startswith('rtmp'):
            self.report_rtmp_download()
            formats = [{
                'format_id': '_rtmp',
                'protocol': 'rtmp',
                'url': video_info['conn'][0],
                'player_url': player_url,
            }]
        elif len(video_info.get('url_encoded_fmt_stream_map', [])) >= 1 or len(video_info.get('adaptive_fmts', [])) >= 1:
            encoded_url_map = video_info.get('url_encoded_fmt_stream_map', [''])[0] + ',' + video_info.get('adaptive_fmts',[''])[0]
            if 'rtmpe%3Dyes' in encoded_url_map:
                raise ExtractorError('rtmpe downloads are not supported, see https://github.com/rg3/youtube-dl/issues/343 for more information.', expected=True)
            url_map = {}
            for url_data_str in encoded_url_map.split(','):
                url_data = compat_parse_qs(url_data_str)
                if 'itag' in url_data and 'url' in url_data:
                    url = url_data['url'][0]
                    if 'sig' in url_data:
                        url += '&signature=' + url_data['sig'][0]
                    elif 's' in url_data:
                        encrypted_sig = url_data['s'][0]
                        if self._downloader.params.get('verbose'):
                            if age_gate:
                                if player_url is None:
                                    player_version = 'unknown'
                                else:
                                    player_version = self._search_regex(
                                        r'-(.+)\.swf$', player_url,
                                        u'flash player', fatal=False)
                                player_desc = 'flash player %s' % player_version
                            else:
                                player_version = self._search_regex(
                                    r'html5player-(.+?)\.js', video_webpage,
                                    'html5 player', fatal=False)
                                player_desc = u'html5 player %s' % player_version

                            parts_sizes = u'.'.join(compat_str(len(part)) for part in encrypted_sig.split('.'))
                            self.to_screen(u'encrypted signature length %d (%s), itag %s, %s' %
                                (len(encrypted_sig), parts_sizes, url_data['itag'][0], player_desc))

                        if not age_gate:
                            jsplayer_url_json = self._search_regex(
                                r'"assets":.+?"js":\s*("[^"]+")',
                                video_webpage, u'JS player URL')
                            player_url = json.loads(jsplayer_url_json)

                        signature = self._decrypt_signature(
                            encrypted_sig, video_id, player_url, age_gate)
                        url += '&signature=' + signature
                    if 'ratebypass' not in url:
                        url += '&ratebypass=yes'
                    url_map[url_data['itag'][0]] = url
            formats = _map_to_format_list(url_map)
        elif video_info.get('hlsvp'):
            manifest_url = video_info['hlsvp'][0]
            url_map = self._extract_from_m3u8(manifest_url, video_id)
            formats = _map_to_format_list(url_map)
        else:
            raise ExtractorError(u'no conn, hlsvp or url_encoded_fmt_stream_map information found in video info')

        # Look for the DASH manifest
        dash_manifest_url_lst = video_info.get('dashmpd')
        if dash_manifest_url_lst and dash_manifest_url_lst[0]:
            try:
                dash_doc = self._download_xml(
                    dash_manifest_url_lst[0], video_id,
                    note=u'Downloading DASH manifest',
                    errnote=u'Could not download DASH manifest')
                for r in dash_doc.findall(u'.//{urn:mpeg:DASH:schema:MPD:2011}Representation'):
                    url_el = r.find('{urn:mpeg:DASH:schema:MPD:2011}BaseURL')
                    if url_el is None:
                        continue
                    format_id = r.attrib['id']
                    video_url = url_el.text
                    filesize = int_or_none(url_el.attrib.get('{http://youtube.com/yt/2012/10/10}contentLength'))
                    f = {
                        'format_id': format_id,
                        'url': video_url,
                        'width': int_or_none(r.attrib.get('width')),
                        'tbr': int_or_none(r.attrib.get('bandwidth'), 1000),
                        'asr': int_or_none(r.attrib.get('audioSamplingRate')),
                        'filesize': filesize,
                    }
                    try:
                        existing_format = next(
                            fo for fo in formats
                            if fo['format_id'] == format_id)
                    except StopIteration:
                        f.update(self._formats.get(format_id, {}))
                        formats.append(f)
                    else:
                        existing_format.update(f)

            except (ExtractorError, KeyError) as e:
                self.report_warning(u'Skipping DASH manifest: %s' % e, video_id)

        self._sort_formats(formats)

        return {
            'id':           video_id,
            'uploader':     video_uploader,
            'uploader_id':  video_uploader_id,
            'upload_date':  upload_date,
            'title':        video_title,
            'thumbnail':    video_thumbnail,
            'description':  video_description,
            'subtitles':    video_subtitles,
            'duration':     video_duration,
            'age_limit':    18 if age_gate else 0,
            'annotations':  video_annotations,
            'webpage_url': 'https://www.youtube.com/watch?v=%s' % video_id,
            'view_count':   view_count,
            'like_count': like_count,
            'dislike_count': dislike_count,
            'formats':      formats,
        }

class YoutubePlaylistIE(YoutubeBaseInfoExtractor):
    IE_DESC = u'YouTube.com playlists'
    _VALID_URL = r"""(?:
                        (?:https?://)?
                        (?:\w+\.)?
                        youtube\.com/
                        (?:
                           (?:course|view_play_list|my_playlists|artist|playlist|watch)
                           \? (?:.*?&)*? (?:p|a|list)=
                        |  p/
                        )
                        ((?:PL|EC|UU|FL|RD)?[0-9A-Za-z-_]{10,})
                        .*
                     |
                        ((?:PL|EC|UU|FL|RD)[0-9A-Za-z-_]{10,})
                     )"""
    _TEMPLATE_URL = 'https://www.youtube.com/playlist?list=%s&page=%s'
    _MORE_PAGES_INDICATOR = r'data-link-type="next"'
    _VIDEO_RE = r'href="/watch\?v=(?P<id>[0-9A-Za-z_-]{11})&amp;[^"]*?index=(?P<index>\d+)'
    IE_NAME = u'youtube:playlist'

    @classmethod
    def suitable(cls, url):
        """Receives a URL and returns True if suitable for this IE."""
        return re.match(cls._VALID_URL, url, re.VERBOSE) is not None

    def _real_initialize(self):
        self._login()

    def _ids_to_results(self, ids):
        return [self.url_result(vid_id, 'Youtube', video_id=vid_id)
                       for vid_id in ids]

    def _extract_mix(self, playlist_id):
        # The mixes are generated from a a single video
        # the id of the playlist is just 'RD' + video_id
        url = 'https://youtube.com/watch?v=%s&list=%s' % (playlist_id[-11:], playlist_id)
        webpage = self._download_webpage(url, playlist_id, u'Downloading Youtube mix')
        title_span = (get_element_by_attribute('class', 'title long-title', webpage) or
            get_element_by_attribute('class', 'title ', webpage))
        title = clean_html(title_span)
        video_re = r'data-index="\d+".*?href="/watch\?v=([0-9A-Za-z_-]{11})&amp;[^"]*?list=%s' % re.escape(playlist_id)
        ids = orderedSet(re.findall(video_re, webpage))
        url_results = self._ids_to_results(ids)

        return self.playlist_result(url_results, playlist_id, title)

    def _real_extract(self, url):
        # Extract playlist id
        mobj = re.match(self._VALID_URL, url, re.VERBOSE)
        if mobj is None:
            raise ExtractorError(u'Invalid URL: %s' % url)
        playlist_id = mobj.group(1) or mobj.group(2)

        # Check if it's a video-specific URL
        query_dict = compat_urlparse.parse_qs(compat_urlparse.urlparse(url).query)
        if 'v' in query_dict:
            video_id = query_dict['v'][0]
            if self._downloader.params.get('noplaylist'):
                self.to_screen(u'Downloading just video %s because of --no-playlist' % video_id)
                return self.url_result(video_id, 'Youtube', video_id=video_id)
            else:
                self.to_screen(u'Downloading playlist PL%s - add --no-playlist to just download video %s' % (playlist_id, video_id))

        if playlist_id.startswith('RD'):
            # Mixes require a custom extraction process
            return self._extract_mix(playlist_id)
        if playlist_id.startswith('TL'):
            raise ExtractorError(u'For downloading YouTube.com top lists, use '
                u'the "yttoplist" keyword, for example "youtube-dl \'yttoplist:music:Top Tracks\'"', expected=True)

        # Extract the video ids from the playlist pages
        ids = []

        for page_num in itertools.count(1):
            url = self._TEMPLATE_URL % (playlist_id, page_num)
            page = self._download_webpage(url, playlist_id, u'Downloading page #%s' % page_num)
            matches = re.finditer(self._VIDEO_RE, page)
            # We remove the duplicates and the link with index 0
            # (it's not the first video of the playlist)
            new_ids = orderedSet(m.group('id') for m in matches if m.group('index') != '0')
            ids.extend(new_ids)

            if re.search(self._MORE_PAGES_INDICATOR, page) is None:
                break

        try:
            playlist_title = self._og_search_title(page)
        except RegexNotFoundError:
            self.report_warning(
                u'Playlist page is missing OpenGraph title, falling back ...',
                playlist_id)
            playlist_title = self._html_search_regex(
                r'<h1 class="pl-header-title">(.*?)</h1>', page, u'title')

        url_results = self._ids_to_results(ids)
        return self.playlist_result(url_results, playlist_id, playlist_title)


class YoutubeTopListIE(YoutubePlaylistIE):
    IE_NAME = u'youtube:toplist'
    IE_DESC = (u'YouTube.com top lists, "yttoplist:{channel}:{list title}"'
        u' (Example: "yttoplist:music:Top Tracks")')
    _VALID_URL = r'yttoplist:(?P<chann>.*?):(?P<title>.*?)$'

    def _real_extract(self, url):
        mobj = re.match(self._VALID_URL, url)
        channel = mobj.group('chann')
        title = mobj.group('title')
        query = compat_urllib_parse.urlencode({'title': title})
        playlist_re = 'href="([^"]+?%s[^"]+?)"' % re.escape(query)
        channel_page = self._download_webpage('https://www.youtube.com/%s' % channel, title)
        link = self._html_search_regex(playlist_re, channel_page, u'list')
        url = compat_urlparse.urljoin('https://www.youtube.com/', link)
        
        video_re = r'data-index="\d+".*?data-video-id="([0-9A-Za-z_-]{11})"'
        ids = []
        # sometimes the webpage doesn't contain the videos
        # retry until we get them
        for i in itertools.count(0):
            msg = u'Downloading Youtube mix'
            if i > 0:
                msg += ', retry #%d' % i
            webpage = self._download_webpage(url, title, msg)
            ids = orderedSet(re.findall(video_re, webpage))
            if ids:
                break
        url_results = self._ids_to_results(ids)
        return self.playlist_result(url_results, playlist_title=title)


class YoutubeChannelIE(InfoExtractor):
    IE_DESC = u'YouTube.com channels'
    _VALID_URL = r"^(?:https?://)?(?:youtu\.be|(?:\w+\.)?youtube(?:-nocookie)?\.com)/channel/([0-9A-Za-z_-]+)"
    _MORE_PAGES_INDICATOR = 'yt-uix-load-more'
    _MORE_PAGES_URL = 'http://www.youtube.com/c4_browse_ajax?action_load_more_videos=1&flow=list&paging=%s&view=0&sort=da&channel_id=%s'
    IE_NAME = u'youtube:channel'

    def extract_videos_from_page(self, page):
        ids_in_page = []
        for mobj in re.finditer(r'href="/watch\?v=([0-9A-Za-z_-]+)&?', page):
            if mobj.group(1) not in ids_in_page:
                ids_in_page.append(mobj.group(1))
        return ids_in_page

    def _real_extract(self, url):
        # Extract channel id
        mobj = re.match(self._VALID_URL, url)
        if mobj is None:
            raise ExtractorError(u'Invalid URL: %s' % url)

        # Download channel page
        channel_id = mobj.group(1)
        video_ids = []
        url = 'https://www.youtube.com/channel/%s/videos' % channel_id
        channel_page = self._download_webpage(url, channel_id)
        autogenerated = re.search(r'''(?x)
                class="[^"]*?(?:
                    channel-header-autogenerated-label|
                    yt-channel-title-autogenerated
                )[^"]*"''', channel_page) is not None

        if autogenerated:
            # The videos are contained in a single page
            # the ajax pages can't be used, they are empty
            video_ids = self.extract_videos_from_page(channel_page)
        else:
            # Download all channel pages using the json-based channel_ajax query
            for pagenum in itertools.count(1):
                url = self._MORE_PAGES_URL % (pagenum, channel_id)
                page = self._download_webpage(url, channel_id,
                                              u'Downloading page #%s' % pagenum)
    
                page = json.loads(page)
    
                ids_in_page = self.extract_videos_from_page(page['content_html'])
                video_ids.extend(ids_in_page)
    
                if self._MORE_PAGES_INDICATOR not in page['load_more_widget_html']:
                    break

        self._downloader.to_screen(u'[youtube] Channel %s: Found %i videos' % (channel_id, len(video_ids)))

        url_entries = [self.url_result(video_id, 'Youtube', video_id=video_id)
                       for video_id in video_ids]
        return self.playlist_result(url_entries, channel_id)


class YoutubeUserIE(InfoExtractor):
    IE_DESC = u'YouTube.com user videos (URL or "ytuser" keyword)'
    _VALID_URL = r'(?:(?:(?:https?://)?(?:\w+\.)?youtube\.com/(?:user/)?(?!(?:attribution_link|watch)(?:$|[^a-z_A-Z0-9-])))|ytuser:)(?!feed/)([A-Za-z0-9_-]+)'
    _TEMPLATE_URL = 'http://gdata.youtube.com/feeds/api/users/%s'
    _GDATA_PAGE_SIZE = 50
    _GDATA_URL = 'http://gdata.youtube.com/feeds/api/users/%s/uploads?max-results=%d&start-index=%d&alt=json'
    IE_NAME = u'youtube:user'

    @classmethod
    def suitable(cls, url):
        # Don't return True if the url can be extracted with other youtube
        # extractor, the regex would is too permissive and it would match.
        other_ies = iter(klass for (name, klass) in globals().items() if name.endswith('IE') and klass is not cls)
        if any(ie.suitable(url) for ie in other_ies): return False
        else: return super(YoutubeUserIE, cls).suitable(url)

    def _real_extract(self, url):
        # Extract username
        mobj = re.match(self._VALID_URL, url)
        if mobj is None:
            raise ExtractorError(u'Invalid URL: %s' % url)

        username = mobj.group(1)

        # Download video ids using YouTube Data API. Result size per
        # query is limited (currently to 50 videos) so we need to query
        # page by page until there are no video ids - it means we got
        # all of them.

        def download_page(pagenum):
            start_index = pagenum * self._GDATA_PAGE_SIZE + 1

            gdata_url = self._GDATA_URL % (username, self._GDATA_PAGE_SIZE, start_index)
            page = self._download_webpage(
                gdata_url, username,
                u'Downloading video ids from %d to %d' % (
                    start_index, start_index + self._GDATA_PAGE_SIZE))

            try:
                response = json.loads(page)
            except ValueError as err:
                raise ExtractorError(u'Invalid JSON in API response: ' + compat_str(err))
            if 'entry' not in response['feed']:
                return

            # Extract video identifiers
            entries = response['feed']['entry']
            for entry in entries:
                title = entry['title']['$t']
                video_id = entry['id']['$t'].split('/')[-1]
                yield {
                    '_type': 'url',
                    'url': video_id,
                    'ie_key': 'Youtube',
                    'id': 'video_id',
                    'title': title,
                }
        url_results = PagedList(download_page, self._GDATA_PAGE_SIZE)

        return self.playlist_result(url_results, playlist_title=username)


class YoutubeSearchIE(SearchInfoExtractor):
    IE_DESC = u'YouTube.com searches'
    _API_URL = 'https://gdata.youtube.com/feeds/api/videos?q=%s&start-index=%i&max-results=50&v=2&alt=jsonc'
    _MAX_RESULTS = 1000
    IE_NAME = u'youtube:search'
    _SEARCH_KEY = 'ytsearch'

    def _get_n_results(self, query, n):
        """Get a specified number of results for a query"""

        video_ids = []
        pagenum = 0
        limit = n

        while (50 * pagenum) < limit:
            result_url = self._API_URL % (compat_urllib_parse.quote_plus(query), (50*pagenum)+1)
            data_json = self._download_webpage(
                result_url, video_id=u'query "%s"' % query,
                note=u'Downloading page %s' % (pagenum + 1),
                errnote=u'Unable to download API page')
            data = json.loads(data_json)
            api_response = data['data']

            if 'items' not in api_response:
                raise ExtractorError(u'[youtube] No video results')

            new_ids = list(video['id'] for video in api_response['items'])
            video_ids += new_ids

            limit = min(n, api_response['totalItems'])
            pagenum += 1

        if len(video_ids) > n:
            video_ids = video_ids[:n]
        videos = [self.url_result(video_id, 'Youtube', video_id=video_id)
                  for video_id in video_ids]
        return self.playlist_result(videos, query)

class YoutubeSearchDateIE(YoutubeSearchIE):
    IE_NAME = YoutubeSearchIE.IE_NAME + ':date'
    _API_URL = 'https://gdata.youtube.com/feeds/api/videos?q=%s&start-index=%i&max-results=50&v=2&alt=jsonc&orderby=published'
    _SEARCH_KEY = 'ytsearchdate'
    IE_DESC = u'YouTube.com searches, newest videos first'

class YoutubeShowIE(InfoExtractor):
    IE_DESC = u'YouTube.com (multi-season) shows'
    _VALID_URL = r'https?://www\.youtube\.com/show/(.*)'
    IE_NAME = u'youtube:show'

    def _real_extract(self, url):
        mobj = re.match(self._VALID_URL, url)
        show_name = mobj.group(1)
        webpage = self._download_webpage(url, show_name, u'Downloading show webpage')
        # There's one playlist for each season of the show
        m_seasons = list(re.finditer(r'href="(/playlist\?list=.*?)"', webpage))
        self.to_screen(u'%s: Found %s seasons' % (show_name, len(m_seasons)))
        return [self.url_result('https://www.youtube.com' + season.group(1), 'YoutubePlaylist') for season in m_seasons]


class YoutubeFeedsInfoExtractor(YoutubeBaseInfoExtractor):
    """
    Base class for extractors that fetch info from
    http://www.youtube.com/feed_ajax
    Subclasses must define the _FEED_NAME and _PLAYLIST_TITLE properties.
    """
    _LOGIN_REQUIRED = True
    # use action_load_personal_feed instead of action_load_system_feed
    _PERSONAL_FEED = False

    @property
    def _FEED_TEMPLATE(self):
        action = 'action_load_system_feed'
        if self._PERSONAL_FEED:
            action = 'action_load_personal_feed'
        return 'http://www.youtube.com/feed_ajax?%s=1&feed_name=%s&paging=%%s' % (action, self._FEED_NAME)

    @property
    def IE_NAME(self):
        return u'youtube:%s' % self._FEED_NAME

    def _real_initialize(self):
        self._login()

    def _real_extract(self, url):
        feed_entries = []
        paging = 0
        for i in itertools.count(1):
            info = self._download_webpage(self._FEED_TEMPLATE % paging,
                                          u'%s feed' % self._FEED_NAME,
                                          u'Downloading page %s' % i)
            info = json.loads(info)
            feed_html = info['feed_html']
            m_ids = re.finditer(r'"/watch\?v=(.*?)["&]', feed_html)
            ids = orderedSet(m.group(1) for m in m_ids)
            feed_entries.extend(
                self.url_result(video_id, 'Youtube', video_id=video_id)
                for video_id in ids)
            if info['paging'] is None:
                break
            paging = info['paging']
        return self.playlist_result(feed_entries, playlist_title=self._PLAYLIST_TITLE)

class YoutubeSubscriptionsIE(YoutubeFeedsInfoExtractor):
    IE_DESC = u'YouTube.com subscriptions feed, "ytsubs" keyword(requires authentication)'
    _VALID_URL = r'https?://www\.youtube\.com/feed/subscriptions|:ytsubs(?:criptions)?'
    _FEED_NAME = 'subscriptions'
    _PLAYLIST_TITLE = u'Youtube Subscriptions'

class YoutubeRecommendedIE(YoutubeFeedsInfoExtractor):
    IE_DESC = u'YouTube.com recommended videos, "ytrec" keyword (requires authentication)'
    _VALID_URL = r'https?://www\.youtube\.com/feed/recommended|:ytrec(?:ommended)?'
    _FEED_NAME = 'recommended'
    _PLAYLIST_TITLE = u'Youtube Recommended videos'

class YoutubeWatchLaterIE(YoutubeFeedsInfoExtractor):
    IE_DESC = u'Youtube watch later list, "ytwatchlater" keyword (requires authentication)'
    _VALID_URL = r'https?://www\.youtube\.com/feed/watch_later|:ytwatchlater'
    _FEED_NAME = 'watch_later'
    _PLAYLIST_TITLE = u'Youtube Watch Later'
    _PERSONAL_FEED = True

class YoutubeHistoryIE(YoutubeFeedsInfoExtractor):
    IE_DESC = u'Youtube watch history, "ythistory" keyword (requires authentication)'
    _VALID_URL = u'https?://www\.youtube\.com/feed/history|:ythistory'
    _FEED_NAME = 'history'
    _PERSONAL_FEED = True
    _PLAYLIST_TITLE = u'Youtube Watch History'

class YoutubeFavouritesIE(YoutubeBaseInfoExtractor):
    IE_NAME = u'youtube:favorites'
    IE_DESC = u'YouTube.com favourite videos, "ytfav" keyword (requires authentication)'
    _VALID_URL = r'https?://www\.youtube\.com/my_favorites|:ytfav(?:ou?rites)?'
    _LOGIN_REQUIRED = True

    def _real_extract(self, url):
        webpage = self._download_webpage('https://www.youtube.com/my_favorites', 'Youtube Favourites videos')
        playlist_id = self._search_regex(r'list=(.+?)["&]', webpage, u'favourites playlist id')
        return self.url_result(playlist_id, 'YoutubePlaylist')


class YoutubeTruncatedURLIE(InfoExtractor):
    IE_NAME = 'youtube:truncated_url'
    IE_DESC = False  # Do not list
    _VALID_URL = r'(?:https?://)?[^/]+/watch\?feature=[a-z_]+$'

    def _real_extract(self, url):
        raise ExtractorError(
            u'Did you forget to quote the URL? Remember that & is a meta '
            u'character in most shells, so you want to put the URL in quotes, '
            u'like  youtube-dl '
            u'"http://www.youtube.com/watch?feature=foo&v=BaW_jenozKc" '
            u' or simply  youtube-dl BaW_jenozKc  .',
            expected=True)<|MERGE_RESOLUTION|>--- conflicted
+++ resolved
@@ -27,11 +27,8 @@
     get_element_by_id,
     get_element_by_attribute,
     ExtractorError,
-<<<<<<< HEAD
     int_or_none,
-=======
     PagedList,
->>>>>>> b7ab0590
     RegexNotFoundError,
     unescapeHTML,
     unified_strdate,
